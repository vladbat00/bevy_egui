use crate::{
    EguiContext, EguiContextQuery, EguiInput, EguiMousePosition, EguiSettings, WindowSize,
};
#[cfg(feature = "open_url")]
use bevy::log;
use bevy::{
    ecs::{
        event::EventWriter,
        system::{Local, Res, ResMut, SystemParam},
    },
    input::{
        keyboard::{Key, KeyCode, KeyboardInput},
        mouse::{MouseButton, MouseButtonInput, MouseScrollUnit, MouseWheel},
        touch::TouchInput,
        ButtonState,
    },
    prelude::{Entity, EventReader, Query, Resource, Time},
    time::Real,
    window::{
        CursorEntered, CursorLeft, CursorMoved, ReceivedCharacter, RequestRedraw, WindowCreated,
        WindowFocused,
    },
};
use std::marker::PhantomData;

#[allow(missing_docs)]
#[derive(SystemParam)]
// IMPORTANT: remember to add the logic to clear event readers to the `clear` method.
pub struct InputEvents<'w, 's> {
    pub ev_cursor_entered: EventReader<'w, 's, CursorEntered>,
    pub ev_cursor_left: EventReader<'w, 's, CursorLeft>,
    pub ev_cursor: EventReader<'w, 's, CursorMoved>,
    pub ev_mouse_button_input: EventReader<'w, 's, MouseButtonInput>,
    pub ev_mouse_wheel: EventReader<'w, 's, MouseWheel>,
    pub ev_received_character: EventReader<'w, 's, ReceivedCharacter>,
    pub ev_keyboard_input: EventReader<'w, 's, KeyboardInput>,
    pub ev_window_focused: EventReader<'w, 's, WindowFocused>,
    pub ev_window_created: EventReader<'w, 's, WindowCreated>,
    pub ev_touch: EventReader<'w, 's, TouchInput>,
}

impl<'w, 's> InputEvents<'w, 's> {
    /// Consumes all the events.
    pub fn clear(&mut self) {
        self.ev_cursor_entered.read().last();
        self.ev_cursor_left.read().last();
        self.ev_cursor.read().last();
        self.ev_mouse_button_input.read().last();
        self.ev_mouse_wheel.read().last();
        self.ev_received_character.read().last();
        self.ev_keyboard_input.read().last();
        self.ev_window_focused.read().last();
        self.ev_window_created.read().last();
        self.ev_touch.read().last();
    }
}

#[allow(missing_docs)]
#[derive(Resource, Default)]
pub struct TouchId(pub Option<u64>);

/// Stores "pressed" state of modifier keys.
/// Will be removed if Bevy adds support for `ButtonInput<Key>` (logical keys).
#[derive(Resource, Default, Clone, Copy, Debug)]
pub struct ModifierKeysState {
    shift: bool,
    ctrl: bool,
    alt: bool,
    win: bool,
}

#[allow(missing_docs)]
#[derive(SystemParam)]
pub struct InputResources<'w, 's> {
    #[cfg(all(feature = "manage_clipboard", not(target_os = "android")))]
    pub egui_clipboard: ResMut<'w, crate::EguiClipboard>,
    pub modifier_keys_state: Local<'s, ModifierKeysState>,
    #[system_param(ignore)]
    _marker: PhantomData<&'w ()>,
}

#[allow(missing_docs)]
#[derive(SystemParam)]
pub struct ContextSystemParams<'w, 's> {
    pub focused_window: Local<'s, Option<Entity>>,
    pub pointer_touch_id: Local<'s, TouchId>,
    pub contexts: Query<'w, 's, EguiContextQuery>,
    pub is_macos: Local<'s, bool>,
    #[system_param(ignore)]
    _marker: PhantomData<&'s ()>,
}

/// Processes Bevy input and feeds it to Egui.
pub fn process_input_system(
    mut input_events: InputEvents,
    mut input_resources: InputResources,
    mut context_params: ContextSystemParams,
    egui_settings: Res<EguiSettings>,
    mut egui_mouse_position: ResMut<EguiMousePosition>,
    time: Res<Time<Real>>,
) {
    // Test whether it's macOS or OS X.
    use std::sync::Once;
    static START: Once = Once::new();
    START.call_once(|| {
        // The default for WASM is `false` since the `target_os` is `unknown`.
        *context_params.is_macos = cfg!(target_os = "macos");

        #[cfg(target_arch = "wasm32")]
        if let Some(window) = web_sys::window() {
            let nav = window.navigator();
            if let Ok(user_agent) = nav.user_agent() {
                if user_agent.to_ascii_lowercase().contains("Mac") {
                    *context_params.is_macos = true;
                }
            }
        }
    });

    // This is a workaround for Windows. For some reason, `WindowFocused` event isn't fired
    // when a window is created.
    if let Some(event) = input_events.ev_window_created.read().last() {
        *context_params.focused_window = Some(event.window);
    }

    for event in input_events.ev_window_focused.read() {
        *context_params.focused_window = if event.focused {
            Some(event.window)
        } else {
            None
        };
    }
    let mut keyboard_input_events = Vec::new();
    for event in input_events.ev_keyboard_input.read() {
        // Copy the events as we might want to pass them to an Egui context later.
        keyboard_input_events.push(event.clone());

        let KeyboardInput {
            logical_key, state, ..
        } = event;
        match logical_key {
            Key::Shift => {
                input_resources.modifier_keys_state.shift = state.is_pressed();
            }
            Key::Control => {
                input_resources.modifier_keys_state.ctrl = state.is_pressed();
            }
            Key::Alt => {
                input_resources.modifier_keys_state.alt = state.is_pressed();
            }
            Key::Super => {
                input_resources.modifier_keys_state.win = state.is_pressed();
            }
            _ => {}
        };
    }

    let ModifierKeysState {
        shift,
        ctrl,
        alt,
        win,
    } = *input_resources.modifier_keys_state;
    let mac_cmd = if *context_params.is_macos { win } else { false };
    let command = if *context_params.is_macos { win } else { ctrl };

    let modifiers = egui::Modifiers {
        alt,
        ctrl,
        shift,
        mac_cmd,
        command,
    };

    let mut cursor_left_window = None;
    if let Some(cursor_left) = input_events.ev_cursor_left.read().last() {
        cursor_left_window = Some(cursor_left.window);
    }
    let cursor_entered_window = input_events
        .ev_cursor_entered
        .read()
        .last()
        .map(|event| event.window);

    // When a user releases a mouse button, Safari emits both `CursorLeft` and `CursorEntered`
    // events during the same frame. We don't want to reset mouse position in such a case, otherwise
    // we won't be able to process the mouse button event.
    let prev_mouse_position =
        if cursor_left_window.is_some() && cursor_left_window != cursor_entered_window {
            // If it's not the Safari edge case, reset the mouse position.
            egui_mouse_position.take()
        } else {
            None
        };

    if let Some(cursor_moved) = input_events.ev_cursor.read().last() {
        // If we've left the window, it's unlikely that we've moved the cursor back to the same
        // window this exact frame, so we are safe to ignore all `CursorMoved` events for the window
        // that has been left.
        if cursor_left_window != Some(cursor_moved.window) {
            let scale_factor = egui_settings.scale_factor;
            let mouse_position: (f32, f32) = (cursor_moved.position / scale_factor).into();
            let mut context = context_params
                .contexts
                .get_mut(cursor_moved.window)
                .unwrap();
            egui_mouse_position.0 = Some((cursor_moved.window, mouse_position.into()));
            context
                .egui_input
                .events
                .push(egui::Event::PointerMoved(egui::pos2(
                    mouse_position.0,
                    mouse_position.1,
                )));
        }
    }

    // If we pressed a button, started dragging a cursor inside a window and released
    // the button when being outside, some platforms will fire `CursorLeft` again together
    // with `MouseButtonInput` - this is why we also take `prev_mouse_position` into account.
    if let Some((window_id, position)) = egui_mouse_position.or(prev_mouse_position) {
        if let Ok(mut context) = context_params.contexts.get_mut(window_id) {
            let events = &mut context.egui_input.events;

            for mouse_button_event in input_events.ev_mouse_button_input.read() {
                let button = match mouse_button_event.button {
                    MouseButton::Left => Some(egui::PointerButton::Primary),
                    MouseButton::Right => Some(egui::PointerButton::Secondary),
                    MouseButton::Middle => Some(egui::PointerButton::Middle),
                    _ => None,
                };
                let pressed = match mouse_button_event.state {
                    ButtonState::Pressed => true,
                    ButtonState::Released => false,
                };
                if let Some(button) = button {
                    events.push(egui::Event::PointerButton {
                        pos: position.to_pos2(),
                        button,
                        pressed,
                        modifiers,
                    });
                }
            }

            for event in input_events.ev_mouse_wheel.read() {
                let mut delta = egui::vec2(event.x, event.y);
                if let MouseScrollUnit::Line = event.unit {
                    // https://github.com/emilk/egui/blob/a689b623a669d54ea85708a8c748eb07e23754b0/egui-winit/src/lib.rs#L449
                    delta *= 50.0;
                }

                if ctrl || mac_cmd {
                    // Treat as zoom instead.
                    let factor = (delta.y / 200.0).exp();
                    events.push(egui::Event::Zoom(factor));
                } else if shift {
                    // Treat as horizontal scrolling.
                    // Note: Mac already fires horizontal scroll events when shift is down.
                    events.push(egui::Event::Scroll(egui::vec2(delta.x + delta.y, 0.0)));
                } else {
                    events.push(egui::Event::Scroll(delta));
                }
            }
        }
    }

<<<<<<< HEAD
    if (!command && !win) || !*context_params.is_macos && ctrl && alt {
=======
    if !command && !win || !*context_params.is_macos && ctrl && alt {
>>>>>>> a1f01a9e
        for event in input_events.ev_received_character.read() {
            if event.char.matches(char::is_control).count() == 0 {
                let mut context = context_params.contexts.get_mut(event.window).unwrap();
                context
                    .egui_input
                    .events
                    .push(egui::Event::Text(event.char.to_string()));
            }
        }
    }

    if let Some(mut focused_input) = context_params
        .focused_window
        .as_ref()
        .and_then(|window_id| {
            if let Ok(context) = context_params.contexts.get_mut(*window_id) {
                Some(context.egui_input)
            } else {
                None
            }
        })
    {
        for ev in keyboard_input_events {
            if let (Some(key), physical_key) = (
                bevy_to_egui_key(&ev.logical_key),
                bevy_to_egui_physical_key(&ev.key_code),
            ) {
                let egui_event = egui::Event::Key {
                    key,
                    pressed: ev.state.is_pressed(),
                    repeat: false,
                    modifiers,
                    physical_key,
                };
                focused_input.events.push(egui_event);

                // We also check that it's an `ButtonState::Pressed` event, as we don't want to
                // copy, cut or paste on the key release.
                #[cfg(all(feature = "manage_clipboard", not(target_os = "android")))]
                {
                    #[cfg(not(target_arch = "wasm32"))]
                    if command && ev.state.is_pressed() {
                        match key {
                            egui::Key::C => {
                                focused_input.events.push(egui::Event::Copy);
                            }
                            egui::Key::X => {
                                focused_input.events.push(egui::Event::Cut);
                            }
                            egui::Key::V => {
                                if let Some(contents) =
                                    input_resources.egui_clipboard.get_contents()
                                {
                                    focused_input.events.push(egui::Event::Text(contents))
                                }
                            }
                            _ => {}
                        }
                    }
                    #[cfg(target_arch = "wasm32")]
                    {
                        if input_resources
                            .egui_clipboard
                            .web_copy
                            .try_read_clipboard_event()
                            .is_some()
                        {
                            focused_input.events.push(egui::Event::Copy);
                        }
                        if input_resources
                            .egui_clipboard
                            .web_cut
                            .try_read_clipboard_event()
                            .is_some()
                        {
                            focused_input.events.push(egui::Event::Cut);
                        }
                        if let Some(contents) = input_resources.egui_clipboard.get_contents() {
                            focused_input.events.push(egui::Event::Text(contents));
                        }
                    }
                }
            }
        }

        for touch in input_events.ev_touch.read() {
            let scale_factor = egui_settings.scale_factor;
            let touch_position: (f32, f32) = (touch.position / scale_factor).into();

            // Emit touch event
            focused_input.events.push(egui::Event::Touch {
                device_id: egui::TouchDeviceId(egui::epaint::util::hash(touch.id)),
                id: egui::TouchId::from(touch.id),
                phase: match touch.phase {
                    bevy::input::touch::TouchPhase::Started => egui::TouchPhase::Start,
                    bevy::input::touch::TouchPhase::Moved => egui::TouchPhase::Move,
                    bevy::input::touch::TouchPhase::Ended => egui::TouchPhase::End,
                    bevy::input::touch::TouchPhase::Canceled => egui::TouchPhase::Cancel,
                },
                pos: egui::pos2(touch_position.0, touch_position.1),
                force: match touch.force {
                    Some(bevy::input::touch::ForceTouch::Normalized(force)) => Some(force as f32),
                    Some(bevy::input::touch::ForceTouch::Calibrated {
                        force,
                        max_possible_force,
                        ..
                    }) => Some((force / max_possible_force) as f32),
                    None => None,
                },
            });

            // If we're not yet tanslating a touch or we're translating this very
            // touch …
            if context_params.pointer_touch_id.0.is_none()
                || context_params.pointer_touch_id.0.unwrap() == touch.id
            {
                // … emit PointerButton resp. PointerMoved events to emulate mouse
                match touch.phase {
                    bevy::input::touch::TouchPhase::Started => {
                        context_params.pointer_touch_id.0 = Some(touch.id);
                        // First move the pointer to the right location
                        focused_input
                            .events
                            .push(egui::Event::PointerMoved(egui::pos2(
                                touch_position.0,
                                touch_position.1,
                            )));
                        // Then do mouse button input
                        focused_input.events.push(egui::Event::PointerButton {
                            pos: egui::pos2(touch_position.0, touch_position.1),
                            button: egui::PointerButton::Primary,
                            pressed: true,
                            modifiers,
                        });
                    }
                    bevy::input::touch::TouchPhase::Moved => {
                        focused_input
                            .events
                            .push(egui::Event::PointerMoved(egui::pos2(
                                touch_position.0,
                                touch_position.1,
                            )));
                    }
                    bevy::input::touch::TouchPhase::Ended => {
                        context_params.pointer_touch_id.0 = None;
                        focused_input.events.push(egui::Event::PointerButton {
                            pos: egui::pos2(touch_position.0, touch_position.1),
                            button: egui::PointerButton::Primary,
                            pressed: false,
                            modifiers,
                        });
                        focused_input.events.push(egui::Event::PointerGone);
                    }
                    bevy::input::touch::TouchPhase::Canceled => {
                        context_params.pointer_touch_id.0 = None;
                        focused_input.events.push(egui::Event::PointerGone);
                    }
                }
            }
        }

        focused_input.modifiers = modifiers;
    }

    for mut context in context_params.contexts.iter_mut() {
        context.egui_input.time = Some(time.elapsed_seconds_f64());
    }

    // In some cases, we may skip certain events. For example, we ignore `ReceivedCharacter` events
    // when alt or ctrl button is pressed. We still want to clear event buffer.
    input_events.clear();
}

/// Initialises Egui contexts (for multiple windows).
pub fn update_window_contexts_system(
    mut context_params: ContextSystemParams,
    egui_settings: Res<EguiSettings>,
) {
    for mut context in context_params.contexts.iter_mut() {
        let new_window_size = WindowSize::new(
            context.window.physical_width() as f32,
            context.window.physical_height() as f32,
            context.window.scale_factor(),
        );
        let width = new_window_size.physical_width
            / new_window_size.scale_factor
            / egui_settings.scale_factor;
        let height = new_window_size.physical_height
            / new_window_size.scale_factor
            / egui_settings.scale_factor;

        if width < 1.0 || height < 1.0 {
            continue;
        }

        context.egui_input.screen_rect = Some(egui::Rect::from_min_max(
            egui::pos2(0.0, 0.0),
            egui::pos2(width, height),
        ));

        context
            .ctx
            .0
            .set_pixels_per_point(new_window_size.scale_factor * egui_settings.scale_factor);

        *context.window_size = new_window_size;
    }
}

/// Marks frame start for Egui.
pub fn begin_frame_system(mut contexts: Query<(&mut EguiContext, &mut EguiInput)>) {
    for (mut ctx, mut egui_input) in contexts.iter_mut() {
        ctx.get_mut().begin_frame(egui_input.take());
    }
}

/// Reads Egui output.
pub fn process_output_system(
    #[cfg_attr(not(feature = "open_url"), allow(unused_variables))] egui_settings: Res<
        EguiSettings,
    >,
    mut contexts: Query<EguiContextQuery>,
    #[cfg(all(feature = "manage_clipboard", not(target_os = "android")))]
    mut egui_clipboard: ResMut<crate::EguiClipboard>,
    mut event: EventWriter<RequestRedraw>,
    #[cfg(windows)] mut last_cursor_icon: Local<bevy::utils::HashMap<Entity, egui::CursorIcon>>,
) {
    for mut context in contexts.iter_mut() {
        let ctx = context.ctx.get_mut();
        let full_output = ctx.end_frame();
        let egui::FullOutput {
            platform_output,
            shapes,
            textures_delta,
            pixels_per_point,
            viewport_output: _,
        } = full_output;
        let paint_jobs = ctx.tessellate(shapes, pixels_per_point);

        context.render_output.paint_jobs = paint_jobs;
        context.render_output.textures_delta.append(textures_delta);

        context.egui_output.platform_output = platform_output.clone();

        #[cfg(all(feature = "manage_clipboard", not(target_os = "android")))]
        if !platform_output.copied_text.is_empty() {
            egui_clipboard.set_contents(&platform_output.copied_text);
        }

        let mut set_icon = || {
            context.window.cursor.icon = egui_to_winit_cursor_icon(platform_output.cursor_icon)
                .unwrap_or(bevy::window::CursorIcon::Default);
        };

        #[cfg(windows)]
        {
            let last_cursor_icon = last_cursor_icon.entry(context.window_entity).or_default();
            if *last_cursor_icon != platform_output.cursor_icon {
                set_icon();
                *last_cursor_icon = platform_output.cursor_icon;
            }
        }
        #[cfg(not(windows))]
        set_icon();

        if ctx.has_requested_repaint() {
            event.send(RequestRedraw);
        }

        #[cfg(feature = "open_url")]
        if let Some(egui::output::OpenUrl { url, new_tab }) = platform_output.open_url {
            let target = if new_tab {
                "_blank"
            } else {
                egui_settings
                    .default_open_url_target
                    .as_deref()
                    .unwrap_or("_self")
            };
            if let Err(err) = webbrowser::open_browser_with_options(
                webbrowser::Browser::Default,
                &url,
                webbrowser::BrowserOptions::new().with_target_hint(target),
            ) {
                log::error!("Failed to open '{}': {:?}", url, err);
            }
        }
    }
}

fn egui_to_winit_cursor_icon(cursor_icon: egui::CursorIcon) -> Option<bevy::window::CursorIcon> {
    match cursor_icon {
        egui::CursorIcon::Default => Some(bevy::window::CursorIcon::Default),
        egui::CursorIcon::PointingHand => Some(bevy::window::CursorIcon::Pointer),
        egui::CursorIcon::ResizeHorizontal => Some(bevy::window::CursorIcon::EwResize),
        egui::CursorIcon::ResizeNeSw => Some(bevy::window::CursorIcon::NeswResize),
        egui::CursorIcon::ResizeNwSe => Some(bevy::window::CursorIcon::NwseResize),
        egui::CursorIcon::ResizeVertical => Some(bevy::window::CursorIcon::NsResize),
        egui::CursorIcon::Text => Some(bevy::window::CursorIcon::Text),
        egui::CursorIcon::Grab => Some(bevy::window::CursorIcon::Grab),
        egui::CursorIcon::Grabbing => Some(bevy::window::CursorIcon::Grabbing),
        egui::CursorIcon::ContextMenu => Some(bevy::window::CursorIcon::ContextMenu),
        egui::CursorIcon::Help => Some(bevy::window::CursorIcon::Help),
        egui::CursorIcon::Progress => Some(bevy::window::CursorIcon::Progress),
        egui::CursorIcon::Wait => Some(bevy::window::CursorIcon::Wait),
        egui::CursorIcon::Cell => Some(bevy::window::CursorIcon::Cell),
        egui::CursorIcon::Crosshair => Some(bevy::window::CursorIcon::Crosshair),
        egui::CursorIcon::VerticalText => Some(bevy::window::CursorIcon::VerticalText),
        egui::CursorIcon::Alias => Some(bevy::window::CursorIcon::Alias),
        egui::CursorIcon::Copy => Some(bevy::window::CursorIcon::Copy),
        egui::CursorIcon::Move => Some(bevy::window::CursorIcon::Move),
        egui::CursorIcon::NoDrop => Some(bevy::window::CursorIcon::NoDrop),
        egui::CursorIcon::NotAllowed => Some(bevy::window::CursorIcon::NotAllowed),
        egui::CursorIcon::AllScroll => Some(bevy::window::CursorIcon::AllScroll),
        egui::CursorIcon::ZoomIn => Some(bevy::window::CursorIcon::ZoomIn),
        egui::CursorIcon::ZoomOut => Some(bevy::window::CursorIcon::ZoomOut),
        egui::CursorIcon::ResizeEast => Some(bevy::window::CursorIcon::EResize),
        egui::CursorIcon::ResizeSouthEast => Some(bevy::window::CursorIcon::SeResize),
        egui::CursorIcon::ResizeSouth => Some(bevy::window::CursorIcon::SResize),
        egui::CursorIcon::ResizeSouthWest => Some(bevy::window::CursorIcon::SwResize),
        egui::CursorIcon::ResizeWest => Some(bevy::window::CursorIcon::WResize),
        egui::CursorIcon::ResizeNorthWest => Some(bevy::window::CursorIcon::NwResize),
        egui::CursorIcon::ResizeNorth => Some(bevy::window::CursorIcon::NResize),
        egui::CursorIcon::ResizeNorthEast => Some(bevy::window::CursorIcon::NeResize),
        egui::CursorIcon::ResizeColumn => Some(bevy::window::CursorIcon::ColResize),
        egui::CursorIcon::ResizeRow => Some(bevy::window::CursorIcon::RowResize),
        egui::CursorIcon::None => None,
    }
}

/// Matches the implementation of <https://github.com/emilk/egui/blob/68b3ef7f6badfe893d3bbb1f791b481069d807d9/crates/egui-winit/src/lib.rs#L1005>.
pub fn bevy_to_egui_key(key: &Key) -> Option<egui::Key> {
    let key = match key {
        Key::Character(str) => return egui::Key::from_name(str.as_str()),
        Key::Unidentified(_) | Key::Dead(_) => return None,

        Key::Enter => egui::Key::Enter,
        Key::Tab => egui::Key::Tab,
        Key::Space => egui::Key::Space,
        Key::ArrowDown => egui::Key::ArrowDown,
        Key::ArrowLeft => egui::Key::ArrowLeft,
        Key::ArrowRight => egui::Key::ArrowRight,
        Key::ArrowUp => egui::Key::ArrowUp,
        Key::End => egui::Key::End,
        Key::Home => egui::Key::Home,
        Key::PageDown => egui::Key::PageDown,
        Key::PageUp => egui::Key::PageUp,
        Key::Backspace => egui::Key::Backspace,
        Key::Delete => egui::Key::Delete,
        Key::Insert => egui::Key::Insert,
        Key::Escape => egui::Key::Escape,
        Key::F1 => egui::Key::F1,
        Key::F2 => egui::Key::F2,
        Key::F3 => egui::Key::F3,
        Key::F4 => egui::Key::F4,
        Key::F5 => egui::Key::F5,
        Key::F6 => egui::Key::F6,
        Key::F7 => egui::Key::F7,
        Key::F8 => egui::Key::F8,
        Key::F9 => egui::Key::F9,
        Key::F10 => egui::Key::F10,
        Key::F11 => egui::Key::F11,
        Key::F12 => egui::Key::F12,
        Key::F13 => egui::Key::F13,
        Key::F14 => egui::Key::F14,
        Key::F15 => egui::Key::F15,
        Key::F16 => egui::Key::F16,
        Key::F17 => egui::Key::F17,
        Key::F18 => egui::Key::F18,
        Key::F19 => egui::Key::F19,
        Key::F20 => egui::Key::F20,

        _ => return None,
    };
    Some(key)
}

/// Matches the implementation of <https://github.com/emilk/egui/blob/68b3ef7f6badfe893d3bbb1f791b481069d807d9/crates/egui-winit/src/lib.rs#L1080>.
pub fn bevy_to_egui_physical_key(key: &KeyCode) -> Option<egui::Key> {
    let key = match key {
        KeyCode::ArrowDown => egui::Key::ArrowDown,
        KeyCode::ArrowLeft => egui::Key::ArrowLeft,
        KeyCode::ArrowRight => egui::Key::ArrowRight,
        KeyCode::ArrowUp => egui::Key::ArrowUp,

        KeyCode::Escape => egui::Key::Escape,
        KeyCode::Tab => egui::Key::Tab,
        KeyCode::Backspace => egui::Key::Backspace,
        KeyCode::Enter | KeyCode::NumpadEnter => egui::Key::Enter,

        KeyCode::Insert => egui::Key::Insert,
        KeyCode::Delete => egui::Key::Delete,
        KeyCode::Home => egui::Key::Home,
        KeyCode::End => egui::Key::End,
        KeyCode::PageUp => egui::Key::PageUp,
        KeyCode::PageDown => egui::Key::PageDown,

        // Punctuation
        KeyCode::Space => egui::Key::Space,
        KeyCode::Comma => egui::Key::Comma,
        KeyCode::Period => egui::Key::Period,
        // KeyCode::Colon => egui::Key::Colon, // NOTE: there is no physical colon key on an american keyboard
        KeyCode::Semicolon => egui::Key::Semicolon,
        KeyCode::Backslash => egui::Key::Backslash,
        KeyCode::Slash | KeyCode::NumpadDivide => egui::Key::Slash,
        KeyCode::BracketLeft => egui::Key::OpenBracket,
        KeyCode::BracketRight => egui::Key::CloseBracket,
        KeyCode::Backquote => egui::Key::Backtick,

        KeyCode::Cut => egui::Key::Cut,
        KeyCode::Copy => egui::Key::Copy,
        KeyCode::Paste => egui::Key::Paste,
        KeyCode::Minus | KeyCode::NumpadSubtract => egui::Key::Minus,
        KeyCode::NumpadAdd => egui::Key::Plus,
        KeyCode::Equal => egui::Key::Equals,

        KeyCode::Digit0 | KeyCode::Numpad0 => egui::Key::Num0,
        KeyCode::Digit1 | KeyCode::Numpad1 => egui::Key::Num1,
        KeyCode::Digit2 | KeyCode::Numpad2 => egui::Key::Num2,
        KeyCode::Digit3 | KeyCode::Numpad3 => egui::Key::Num3,
        KeyCode::Digit4 | KeyCode::Numpad4 => egui::Key::Num4,
        KeyCode::Digit5 | KeyCode::Numpad5 => egui::Key::Num5,
        KeyCode::Digit6 | KeyCode::Numpad6 => egui::Key::Num6,
        KeyCode::Digit7 | KeyCode::Numpad7 => egui::Key::Num7,
        KeyCode::Digit8 | KeyCode::Numpad8 => egui::Key::Num8,
        KeyCode::Digit9 | KeyCode::Numpad9 => egui::Key::Num9,

        KeyCode::KeyA => egui::Key::A,
        KeyCode::KeyB => egui::Key::B,
        KeyCode::KeyC => egui::Key::C,
        KeyCode::KeyD => egui::Key::D,
        KeyCode::KeyE => egui::Key::E,
        KeyCode::KeyF => egui::Key::F,
        KeyCode::KeyG => egui::Key::G,
        KeyCode::KeyH => egui::Key::H,
        KeyCode::KeyI => egui::Key::I,
        KeyCode::KeyJ => egui::Key::J,
        KeyCode::KeyK => egui::Key::K,
        KeyCode::KeyL => egui::Key::L,
        KeyCode::KeyM => egui::Key::M,
        KeyCode::KeyN => egui::Key::N,
        KeyCode::KeyO => egui::Key::O,
        KeyCode::KeyP => egui::Key::P,
        KeyCode::KeyQ => egui::Key::Q,
        KeyCode::KeyR => egui::Key::R,
        KeyCode::KeyS => egui::Key::S,
        KeyCode::KeyT => egui::Key::T,
        KeyCode::KeyU => egui::Key::U,
        KeyCode::KeyV => egui::Key::V,
        KeyCode::KeyW => egui::Key::W,
        KeyCode::KeyX => egui::Key::X,
        KeyCode::KeyY => egui::Key::Y,
        KeyCode::KeyZ => egui::Key::Z,

        KeyCode::F1 => egui::Key::F1,
        KeyCode::F2 => egui::Key::F2,
        KeyCode::F3 => egui::Key::F3,
        KeyCode::F4 => egui::Key::F4,
        KeyCode::F5 => egui::Key::F5,
        KeyCode::F6 => egui::Key::F6,
        KeyCode::F7 => egui::Key::F7,
        KeyCode::F8 => egui::Key::F8,
        KeyCode::F9 => egui::Key::F9,
        KeyCode::F10 => egui::Key::F10,
        KeyCode::F11 => egui::Key::F11,
        KeyCode::F12 => egui::Key::F12,
        KeyCode::F13 => egui::Key::F13,
        KeyCode::F14 => egui::Key::F14,
        KeyCode::F15 => egui::Key::F15,
        KeyCode::F16 => egui::Key::F16,
        KeyCode::F17 => egui::Key::F17,
        KeyCode::F18 => egui::Key::F18,
        KeyCode::F19 => egui::Key::F19,
        KeyCode::F20 => egui::Key::F20,
        _ => return None,
    };
    Some(key)
}<|MERGE_RESOLUTION|>--- conflicted
+++ resolved
@@ -265,11 +265,7 @@
         }
     }
 
-<<<<<<< HEAD
-    if (!command && !win) || !*context_params.is_macos && ctrl && alt {
-=======
     if !command && !win || !*context_params.is_macos && ctrl && alt {
->>>>>>> a1f01a9e
         for event in input_events.ev_received_character.read() {
             if event.char.matches(char::is_control).count() == 0 {
                 let mut context = context_params.contexts.get_mut(event.window).unwrap();
