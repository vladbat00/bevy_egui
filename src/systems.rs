--- conflicted
+++ resolved
@@ -73,13 +73,8 @@
 #[derive(SystemParam)]
 pub struct InputResources<'w, 's> {
     #[cfg(all(feature = "manage_clipboard", not(target_os = "android")))]
-<<<<<<< HEAD
     pub egui_clipboard: ResMut<'w, crate::EguiClipboard>,
-    pub keyboard_input: Res<'w, Input<KeyCode>>,
-=======
-    pub egui_clipboard: Res<'w, crate::EguiClipboard>,
     pub modifier_keys_state: Local<'s, ModifierKeysState>,
->>>>>>> 325bbdf6
     #[system_param(ignore)]
     _marker: PhantomData<&'w ()>,
 }
@@ -103,25 +98,7 @@
     egui_settings: Res<EguiSettings>,
     mut egui_mouse_position: ResMut<EguiMousePosition>,
     time: Res<Time<Real>>,
-    mut is_mac: Local<bool>,
 ) {
-<<<<<<< HEAD
-    use std::sync::Once;
-    static START: Once = Once::new();
-
-    START.call_once(|| {
-        // run initialization here
-        *is_mac = cfg!(target_os = "macos");
-        #[cfg(target_arch = "wasm32")]
-        {
-            let window = web_sys::window().expect("window");
-
-            let nav = window.navigator();
-            let user_agent = nav.user_agent();
-            if let Ok(user_agent) = user_agent {
-                log::debug!("{:?}", user_agent);
-                *is_mac = user_agent.contains("Macintosh;");
-=======
     // Test whether it's macOS or OS X.
     use std::sync::Once;
     static START: Once = Once::new();
@@ -136,7 +113,6 @@
                 if user_agent.to_ascii_lowercase().contains("Mac") {
                     *context_params.is_macos = true;
                 }
->>>>>>> 325bbdf6
             }
         }
     });
@@ -154,22 +130,6 @@
             None
         };
     }
-
-<<<<<<< HEAD
-    let shift = input_resources.keyboard_input.pressed(KeyCode::ShiftLeft)
-        || input_resources.keyboard_input.pressed(KeyCode::ShiftRight);
-    let ctrl = input_resources.keyboard_input.pressed(KeyCode::ControlLeft)
-        || input_resources
-            .keyboard_input
-            .pressed(KeyCode::ControlRight);
-    let alt = input_resources.keyboard_input.pressed(KeyCode::AltLeft)
-        || input_resources.keyboard_input.pressed(KeyCode::AltRight);
-    let win = input_resources.keyboard_input.pressed(KeyCode::SuperLeft)
-        || input_resources.keyboard_input.pressed(KeyCode::SuperRight);
-
-    let mac_cmd = if *is_mac { win } else { false };
-    let command = if *is_mac { win } else { ctrl };
-=======
     let mut keyboard_input_events = Vec::new();
     for event in input_events.ev_keyboard_input.read() {
         // Copy the events as we might want to pass them to an Egui context later.
@@ -202,8 +162,7 @@
         win,
     } = *input_resources.modifier_keys_state;
     let mac_cmd = if *context_params.is_macos { win } else { false };
-    let command = if !*context_params.is_macos { win } else { ctrl };
->>>>>>> 325bbdf6
+    let command = if *context_params.is_macos { win } else { ctrl };
 
     let modifiers = egui::Modifiers {
         alt,
@@ -306,7 +265,7 @@
         }
     }
 
-    if !command || !*context_params.is_macos && ctrl && alt {
+    if (!command && !win) || !*context_params.is_macos && ctrl && alt {
         for event in input_events.ev_received_character.read() {
             if event.char.matches(char::is_control).count() == 0 {
                 let mut context = context_params.contexts.get_mut(event.window).unwrap();
@@ -346,10 +305,9 @@
                 // We also check that it's an `ButtonState::Pressed` event, as we don't want to
                 // copy, cut or paste on the key release.
                 #[cfg(all(feature = "manage_clipboard", not(target_os = "android")))]
-<<<<<<< HEAD
                 {
                     #[cfg(not(target_arch = "wasm32"))]
-                    if command && pressed {
+                    if command && ev.state.is_pressed() {
                         match key {
                             egui::Key::C => {
                                 focused_input.events.push(egui::Event::Copy);
@@ -375,11 +333,6 @@
                             .try_read_clipboard_event()
                             .is_some()
                         {
-=======
-                if command && ev.state.is_pressed() {
-                    match key {
-                        egui::Key::C => {
->>>>>>> 325bbdf6
                             focused_input.events.push(egui::Event::Copy);
                         }
                         if input_resources
