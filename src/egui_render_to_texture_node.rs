use crate::{
    egui_node::{
        DrawCommand, DrawPrimitive, EguiBevyPaintCallback, EguiDraw, EguiPipelineKey,
        PaintCallbackDraw,
    },
    render_systems::{EguiPipelines, EguiTextureBindGroups, EguiTextureId, EguiTransforms},
    EguiRenderOutput, EguiRenderToTextureHandle, EguiSettings, RenderTargetSize,
};
use bevy::{
    ecs::world::World,
    prelude::Entity,
    render::{
        render_asset::RenderAssets,
        render_graph::{Node, NodeRunError, RenderGraphContext, RenderLabel},
        render_phase::TrackedRenderPass,
        render_resource::{
            Buffer, BufferAddress, BufferDescriptor, BufferUsages, IndexFormat, LoadOp, Operations,
            PipelineCache, RenderPassColorAttachment, RenderPassDescriptor, StoreOp,
        },
        renderer::{RenderContext, RenderDevice, RenderQueue},
        sync_world::{MainEntity, RenderEntity},
        texture::GpuImage,
    },
};
use bytemuck::cast_slice;

/// [`RenderLabel`] type for the Egui Render to Texture pass.
#[derive(Debug, Hash, PartialEq, Eq, Clone, RenderLabel)]
pub struct EguiRenderToTexturePass {
    /// Index of the window entity.
    pub entity_index: u32,
    /// Generation of the window entity.
    pub entity_generation: u32,
}

/// Egui render to texture node.
pub struct EguiRenderToTextureNode {
    render_to_texture_target_render: RenderEntity,
    render_to_texture_target_main: MainEntity,
    vertex_data: Vec<u8>,
    vertex_buffer_capacity: usize,
    vertex_buffer: Option<Buffer>,
    index_data: Vec<u8>,
    index_buffer_capacity: usize,
    index_buffer: Option<Buffer>,
    draw_commands: Vec<DrawCommand>,
    postponed_updates: Vec<(egui::Rect, PaintCallbackDraw)>,
    pixels_per_point: f32,
}
impl EguiRenderToTextureNode {
    /// Constructs Egui render node.
    pub fn new(
        render_to_texture_target_render: RenderEntity,
        render_to_texture_target_main: MainEntity,
    ) -> Self {
        EguiRenderToTextureNode {
            render_to_texture_target_render,
            render_to_texture_target_main,
            draw_commands: Vec::new(),
            vertex_data: Vec::new(),
            vertex_buffer_capacity: 0,
            vertex_buffer: None,
            index_data: Vec::new(),
            index_buffer_capacity: 0,
            index_buffer: None,
            postponed_updates: Vec::new(),
            pixels_per_point: 1.,
        }
    }
}
impl Node for EguiRenderToTextureNode {
    fn update(&mut self, world: &mut World) {
        let Ok(image_handle) = world
            .query::<&EguiRenderToTextureHandle>()
            .get(world, self.render_to_texture_target_render.id())
            .map(|handle| handle.0.clone_weak())
        else {
            return;
        };
        let Some(key) = world
            .get_resource::<RenderAssets<GpuImage>>()
            .and_then(|render_assets| render_assets.get(&image_handle))
            .map(EguiPipelineKey::from_gpu_image)
        else {
            return;
        };

<<<<<<< HEAD
        let mut render_target_sizes = world.query::<(&RenderTargetSize, &mut EguiRenderOutput)>();
        let Ok((render_target_size, mut render_output)) =
            render_target_sizes.get_mut(world, self.render_to_texture_target_render.id())
=======
        let mut render_target_query =
            world.query::<(&EguiSettings, &RenderTargetSize, &mut EguiRenderOutput)>();
        let Ok((egui_settings, render_target_size, mut render_output)) =
            render_target_query.get_mut(world, self.render_to_texture_target)
>>>>>>> 2ae63965
        else {
            return;
        };

        let render_target_size = *render_target_size;
        let paint_jobs = std::mem::take(&mut render_output.paint_jobs);

        self.pixels_per_point = render_target_size.scale_factor * egui_settings.scale_factor;
        if render_target_size.physical_width == 0.0 || render_target_size.physical_height == 0.0 {
            return;
        }

        let render_device = world.get_resource::<RenderDevice>().unwrap();
        let mut index_offset = 0;

        self.draw_commands.clear();
        self.vertex_data.clear();
        self.index_data.clear();
        self.postponed_updates.clear();

        for egui::epaint::ClippedPrimitive {
            clip_rect,
            primitive,
        } in paint_jobs
        {
            let clip_urect = bevy::math::URect {
                min: bevy::math::UVec2 {
                    x: (clip_rect.min.x * self.pixels_per_point).round() as u32,
                    y: (clip_rect.min.y * self.pixels_per_point).round() as u32,
                },
                max: bevy::math::UVec2 {
                    x: (clip_rect.max.x * self.pixels_per_point).round() as u32,
                    y: (clip_rect.max.y * self.pixels_per_point).round() as u32,
                },
            };

            if clip_urect
                .intersect(bevy::math::URect::new(
                    0,
                    0,
                    render_target_size.physical_width as u32,
                    render_target_size.physical_height as u32,
                ))
                .is_empty()
            {
                continue;
            }

            let mesh = match primitive {
                egui::epaint::Primitive::Mesh(mesh) => mesh,
                egui::epaint::Primitive::Callback(paint_callback) => {
                    let Ok(callback) = paint_callback.callback.downcast::<EguiBevyPaintCallback>()
                    else {
                        unimplemented!("Unsupported egui paint callback type");
                    };

                    self.postponed_updates.push((
                        clip_rect,
                        PaintCallbackDraw {
                            callback: callback.clone(),
                            rect: paint_callback.rect,
                        },
                    ));

                    self.draw_commands.push(DrawCommand {
                        primitive: DrawPrimitive::PaintCallback(PaintCallbackDraw {
                            callback,
                            rect: paint_callback.rect,
                        }),
                        clip_rect,
                    });
                    continue;
                }
            };

            self.vertex_data
                .extend_from_slice(cast_slice::<_, u8>(mesh.vertices.as_slice()));
            let indices_with_offset = mesh
                .indices
                .iter()
                .map(|i| i + index_offset)
                .collect::<Vec<_>>();
            self.index_data
                .extend_from_slice(cast_slice(indices_with_offset.as_slice()));
            index_offset += mesh.vertices.len() as u32;

            let texture_handle = match mesh.texture_id {
                egui::TextureId::Managed(id) => {
                    EguiTextureId::Managed(self.render_to_texture_target_render.id(), id)
                }
                egui::TextureId::User(id) => EguiTextureId::User(id),
            };

            self.draw_commands.push(DrawCommand {
                primitive: DrawPrimitive::Egui(EguiDraw {
                    vertices_count: mesh.indices.len(),
                    egui_texture: texture_handle,
                }),
                clip_rect,
            });
        }

        if self.vertex_data.len() > self.vertex_buffer_capacity {
            self.vertex_buffer_capacity = if self.vertex_data.len().is_power_of_two() {
                self.vertex_data.len()
            } else {
                self.vertex_data.len().next_power_of_two()
            };
            self.vertex_buffer = Some(render_device.create_buffer(&BufferDescriptor {
                label: Some("egui vertex buffer"),
                size: self.vertex_buffer_capacity as BufferAddress,
                usage: BufferUsages::COPY_DST | BufferUsages::VERTEX,
                mapped_at_creation: false,
            }));
        }
        if self.index_data.len() > self.index_buffer_capacity {
            self.index_buffer_capacity = if self.index_data.len().is_power_of_two() {
                self.index_data.len()
            } else {
                self.index_data.len().next_power_of_two()
            };
            self.index_buffer = Some(render_device.create_buffer(&BufferDescriptor {
                label: Some("egui index buffer"),
                size: self.index_buffer_capacity as BufferAddress,
                usage: BufferUsages::COPY_DST | BufferUsages::INDEX,
                mapped_at_creation: false,
            }));
        }

        for (clip_rect, command) in self.postponed_updates.drain(..) {
            let info = egui::PaintCallbackInfo {
                viewport: command.rect,
                clip_rect,
                pixels_per_point: self.pixels_per_point,
                screen_size_px: [
                    render_target_size.physical_width as u32,
                    render_target_size.physical_height as u32,
                ],
            };
            command
                .callback
                .cb()
                .update(info, self.render_to_texture_target_render, key, world);
        }
    }

    fn run<'w>(
        &self,
        _graph: &mut RenderGraphContext,
        render_context: &mut RenderContext<'w>,
        world: &'w World,
    ) -> Result<(), NodeRunError> {
        let egui_pipelines = &world.get_resource::<EguiPipelines>().unwrap().0;
        let pipeline_cache = world.get_resource::<PipelineCache>().unwrap();

        let extracted_render_to_texture: Option<&EguiRenderToTextureHandle> =
            world.get(self.render_to_texture_target_render.id());
        let Some(render_to_texture_gpu_image) = extracted_render_to_texture else {
            return Ok(());
        };

        let gpu_images = world.get_resource::<RenderAssets<GpuImage>>().unwrap();
        let gpu_image = gpu_images.get(&render_to_texture_gpu_image.0).unwrap();
        let key = EguiPipelineKey::from_gpu_image(gpu_image);

        let render_queue = world.get_resource::<RenderQueue>().unwrap();

        let (vertex_buffer, index_buffer) = match (&self.vertex_buffer, &self.index_buffer) {
            (Some(vertex), Some(index)) => (vertex, index),
            _ => return Ok(()),
        };

        render_queue.write_buffer(vertex_buffer, 0, &self.vertex_data);
        render_queue.write_buffer(index_buffer, 0, &self.index_data);

        for draw_command in &self.draw_commands {
            match &draw_command.primitive {
                DrawPrimitive::Egui(_command) => {}
                DrawPrimitive::PaintCallback(command) => {
                    let info = egui::PaintCallbackInfo {
                        viewport: command.rect,
                        clip_rect: draw_command.clip_rect,
                        pixels_per_point: self.pixels_per_point,
                        screen_size_px: [gpu_image.size.x, gpu_image.size.y],
                    };

                    command.callback.cb().prepare_render(
                        info,
                        render_context,
                        self.render_to_texture_target,
                        key,
                        world,
                    );
                }
            }
        }

        let bind_groups = &world.get_resource::<EguiTextureBindGroups>().unwrap();

        let egui_transforms = world.get_resource::<EguiTransforms>().unwrap();

        let device = world.get_resource::<RenderDevice>().unwrap();

        let render_pass =
            render_context
                .command_encoder()
                .begin_render_pass(&RenderPassDescriptor {
                    label: Some("egui render to texture render pass"),
                    color_attachments: &[Some(RenderPassColorAttachment {
                        view: &gpu_image.texture_view,
                        resolve_target: None,
                        ops: Operations {
                            load: LoadOp::Clear(wgpu_types::Color::TRANSPARENT),
                            store: StoreOp::Store,
                        },
                    })],
                    depth_stencil_attachment: None,
                    timestamp_writes: None,
                    occlusion_query_set: None,
                });

        let mut render_pass = TrackedRenderPass::new(device, render_pass);

        let Some(pipeline_id) = egui_pipelines.get(&self.render_to_texture_target_main) else {
            bevy::log::error!("no egui_pipeline");
            return Ok(());
        };
        let Some(pipeline) = pipeline_cache.get_render_pipeline(*pipeline_id) else {
            return Ok(());
        };

        let transform_buffer_offset = egui_transforms.offsets[&self.render_to_texture_target_main];
        let transform_buffer_bind_group = &egui_transforms.bind_group.as_ref().unwrap().1;

        let mut requires_reset = true;

        let mut vertex_offset: u32 = 0;
        for draw_command in &self.draw_commands {
            if requires_reset {
                render_pass.set_viewport(
                    0.,
                    0.,
                    gpu_image.size.x as f32,
                    gpu_image.size.y as f32,
                    0.,
                    1.,
                );

                render_pass.set_render_pipeline(pipeline);
                render_pass.set_bind_group(
                    0,
                    transform_buffer_bind_group,
                    &[transform_buffer_offset],
                );

                requires_reset = false;
            }

            let clip_urect = bevy::math::URect {
                min: bevy::math::UVec2 {
                    x: (draw_command.clip_rect.min.x * self.pixels_per_point).round() as u32,
                    y: (draw_command.clip_rect.min.y * self.pixels_per_point).round() as u32,
                },
                max: bevy::math::UVec2 {
                    x: (draw_command.clip_rect.max.x * self.pixels_per_point).round() as u32,
                    y: (draw_command.clip_rect.max.y * self.pixels_per_point).round() as u32,
                },
            };
            let scrissor_rect = clip_urect.intersect(bevy::math::URect::from_corners(
                bevy::math::UVec2::ZERO,
                gpu_image.size,
            ));
            if scrissor_rect.is_empty() {
                continue;
            }

            render_pass.set_scissor_rect(
                scrissor_rect.min.x,
                scrissor_rect.min.y,
                scrissor_rect.width(),
                scrissor_rect.height(),
            );

            match &draw_command.primitive {
                DrawPrimitive::Egui(command) => {
                    let texture_bind_group = match bind_groups.get(&command.egui_texture) {
                        Some(texture_resource) => texture_resource,
                        None => {
                            vertex_offset += command.vertices_count as u32;
                            continue;
                        }
                    };

                    render_pass.set_bind_group(1, texture_bind_group, &[]);

                    render_pass
                        .set_vertex_buffer(0, self.vertex_buffer.as_ref().unwrap().slice(..));
                    render_pass.set_index_buffer(
                        self.index_buffer.as_ref().unwrap().slice(..),
                        0,
                        IndexFormat::Uint32,
                    );

                    render_pass.draw_indexed(
                        vertex_offset..(vertex_offset + command.vertices_count as u32),
                        0,
                        0..1,
                    );

                    vertex_offset += command.vertices_count as u32;
                }
                DrawPrimitive::PaintCallback(command) => {
                    let info = egui::PaintCallbackInfo {
                        viewport: command.rect,
                        clip_rect: draw_command.clip_rect,
                        pixels_per_point: self.pixels_per_point,
                        screen_size_px: [gpu_image.size.x, gpu_image.size.y],
                    };

                    let viewport = info.viewport_in_pixels();
                    if viewport.width_px > 0 && viewport.height_px > 0 {
                        requires_reset = true;
                        render_pass.set_viewport(
                            viewport.left_px as f32,
                            viewport.top_px as f32,
                            viewport.width_px as f32,
                            viewport.height_px as f32,
                            0.,
                            1.,
                        );

                        command.callback.cb().render(
                            info,
                            &mut render_pass,
                            self.render_to_texture_target_render,
                            key,
                            world,
                        );
                    }
                }
            }

            // if (draw_command.clip_rect.min.x as u32) < physical_width
            //     && (draw_command.clip_rect.min.y as u32) < physical_height
            // {
            //     let draw_primitive = match &draw_command.primitive {
            //         DrawPrimitive::Egui(draw_primitive) => draw_primitive,
            //         DrawPrimitive::PaintCallback(_) => unimplemented!(),
            //     };
            //     let texture_bind_group = match bind_groups.get(&draw_primitive.egui_texture) {
            //         Some(texture_resource) => texture_resource,
            //         None => {
            //             vertex_offset += draw_primitive.vertices_count as u32;
            //             continue;
            //         }
            //     };
            //
            //     render_pass.set_bind_group(1, texture_bind_group, &[]);
            //
            //     render_pass.set_scissor_rect(
            //         draw_command.clip_rect.min.x as u32,
            //         draw_command.clip_rect.min.y as u32,
            //         (draw_command.clip_rect.width() as u32)
            //             .min(physical_width.saturating_sub(draw_command.clip_rect.min.x as u32)),
            //         (draw_command.clip_rect.height() as u32)
            //             .min(physical_height.saturating_sub(draw_command.clip_rect.min.y as u32)),
            //     );
            //
            //     render_pass.draw_indexed(
            //         vertex_offset..(vertex_offset + draw_primitive.vertices_count as u32),
            //         0,
            //         0..1,
            //     );
            //     vertex_offset += draw_primitive.vertices_count as u32;
            // }
        }

        Ok(())
    }
}<|MERGE_RESOLUTION|>--- conflicted
+++ resolved
@@ -85,16 +85,10 @@
             return;
         };
 
-<<<<<<< HEAD
-        let mut render_target_sizes = world.query::<(&RenderTargetSize, &mut EguiRenderOutput)>();
-        let Ok((render_target_size, mut render_output)) =
-            render_target_sizes.get_mut(world, self.render_to_texture_target_render.id())
-=======
         let mut render_target_query =
             world.query::<(&EguiSettings, &RenderTargetSize, &mut EguiRenderOutput)>();
         let Ok((egui_settings, render_target_size, mut render_output)) =
-            render_target_query.get_mut(world, self.render_to_texture_target)
->>>>>>> 2ae63965
+            render_target_query.get_mut(world, self.render_to_texture_target_render.id())
         else {
             return;
         };
@@ -284,7 +278,7 @@
                     command.callback.cb().prepare_render(
                         info,
                         render_context,
-                        self.render_to_texture_target,
+                        self.render_to_texture_target_render,
                         key,
                         world,
                     );
