--- conflicted
+++ resolved
@@ -154,7 +154,6 @@
 #[cfg(all(feature = "manage_clipboard", target_arch = "wasm32",))]
 pub mod web_clipboard;
 
-use bevy_a11y::{AccessibilityRequested, AccessibilitySystem, ManageAccessibilityUpdates};
 pub use egui;
 
 use crate::input::*;
@@ -181,10 +180,7 @@
 use bevy_ecs::{
     prelude::*,
     query::{QueryData, QueryEntityError},
-<<<<<<< HEAD
-=======
-    schedule::{apply_deferred, InternedScheduleLabel, ScheduleLabel},
->>>>>>> ad1eb1ed
+    schedule::{InternedScheduleLabel, ScheduleLabel},
     system::SystemParam,
 };
 #[cfg(feature = "render")]
@@ -198,6 +194,7 @@
 };
 #[cfg(feature = "render")]
 use bevy_platform_support::collections::HashMap;
+use bevy_platform_support::collections::HashSet;
 use bevy_reflect::Reflect;
 #[cfg(feature = "picking")]
 use bevy_render::camera::NormalizedRenderTarget;
@@ -208,9 +205,8 @@
     render_resource::{LoadOp, SpecializedRenderPipelines},
     ExtractSchedule, Render, RenderApp, RenderSet,
 };
-use bevy_utils::HashSet;
 use bevy_window::{PrimaryWindow, Window};
-use bevy_winit::{accessibility::AccessKitAdapters, cursor::CursorIcon};
+use bevy_winit::cursor::CursorIcon;
 use output::process_output_system;
 #[cfg(all(
     feature = "manage_clipboard",
@@ -1008,12 +1004,24 @@
             )
                 .chain(),
         );
+        #[cfg(not(feature = "accesskit_placeholder"))]
         app.configure_sets(
             PostUpdate,
             (
                 EguiPostUpdateSet::EndPass,
                 EguiPostUpdateSet::ProcessOutput,
-                EguiPostUpdateSet::PostProcessOutput.before(AccessibilitySystem::Update),
+                EguiPostUpdateSet::PostProcessOutput,
+            )
+                .chain(),
+        );
+        #[cfg(feature = "accesskit_placeholder")]
+        app.configure_sets(
+            PostUpdate,
+            (
+                EguiPostUpdateSet::EndPass,
+                EguiPostUpdateSet::ProcessOutput,
+                EguiPostUpdateSet::PostProcessOutput
+                    .before(bevy::a11y::AccessibilitySystem::Update),
             )
                 .chain(),
         );
@@ -1204,6 +1212,7 @@
             bevy_render::render_resource::Shader::from_wgsl
         );
 
+        #[cfg(feature = "accesskit_placeholder")]
         app.add_systems(
             PostUpdate,
             update_accessibility_system.in_set(EguiPostUpdateSet::PostProcessOutput),
@@ -1272,12 +1281,17 @@
 pub fn setup_new_windows_system(
     mut commands: Commands,
     new_windows: Query<(Entity, Option<&PrimaryWindow>), (Added<Window>, Without<EguiContext>)>,
-    adapters: Option<NonSend<AccessKitAdapters>>,
-    mut manage_accessibility_updates: ResMut<ManageAccessibilityUpdates>,
+    #[cfg(feature = "accesskit_placeholder")] adapters: Option<
+        NonSend<bevy_winit::accessibility::AccessKitAdapters>,
+    >,
+    #[cfg(feature = "accesskit_placeholder")] mut manage_accessibility_updates: ResMut<
+        bevy::a11y::ManageAccessibilityUpdates,
+    >,
     enable_multipass_for_primary_context: Option<Res<EnableMultipassForPrimaryContext>>,
 ) {
     for (window, primary) in new_windows.iter() {
         let context = EguiContext::default();
+        #[cfg(feature = "accesskit_placeholder")]
         if let Some(adapters) = &adapters {
             if adapters.get(&window).is_some() {
                 context.ctx.enable_accesskit();
@@ -1669,11 +1683,12 @@
 }
 
 /// Updates the states of [`ManageAccessibilityUpdates`] and [`AccessKitAdapters`].
+#[cfg(feature = "accesskit_placeholder")]
 pub fn update_accessibility_system(
-    requested: Res<AccessibilityRequested>,
-    mut manage_accessibility_updates: ResMut<ManageAccessibilityUpdates>,
+    requested: Res<bevy::a11y::AccessibilityRequested>,
+    mut manage_accessibility_updates: ResMut<bevy::a11y::ManageAccessibilityUpdates>,
     outputs: Query<(Entity, &EguiOutput)>,
-    mut adapters: NonSendMut<AccessKitAdapters>,
+    mut adapters: NonSendMut<bevy_winit::accessibility::AccessKitAdapters>,
 ) {
     if requested.get() {
         for (entity, output) in &outputs {
