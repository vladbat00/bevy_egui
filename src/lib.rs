#![warn(missing_docs)]

//! This crate provides a [Egui](https://github.com/emilk/egui) integration for the [Bevy](https://github.com/bevyengine/bevy) game engine.
//!
//! **Trying out:**
//!
//! An example WASM project is live at [mvlabat.github.io/bevy_egui_web_showcase](https://mvlabat.github.io/bevy_egui_web_showcase/index.html) [[source](https://github.com/mvlabat/bevy_egui_web_showcase)].
//!
//! **Features:**
//! - Desktop and web platforms support
//! - Clipboard (web support is limited to the same window, see [rust-windowing/winit#1829](https://github.com/rust-windowing/winit/issues/1829))
//! - Opening URLs
//! - Multiple windows support (see [./examples/two_windows.rs](https://github.com/mvlabat/bevy_egui/blob/v0.20.1/examples/two_windows.rs))
//!
//! `bevy_egui` can be compiled with using only `bevy` and `egui` as dependencies: `manage_clipboard` and `open_url` features,
//! that require additional crates, can be disabled.
//!
//! ## Usage
//!
//! Here's a minimal usage example:
//!
//! ```no_run,rust
//! use bevy::prelude::*;
//! use bevy_egui::{egui, EguiContexts, EguiPlugin};
//!
//! fn main() {
//!     App::new()
//!         .add_plugins(DefaultPlugins)
//!         .add_plugins(EguiPlugin)
//!         // Systems that create Egui widgets should be run during the `CoreSet::Update` set,
//!         // or after the `EguiSet::BeginFrame` system (which belongs to the `CoreSet::PreUpdate` set).
//!         .add_systems(Update, ui_example_system)
//!         .run();
//! }
//!
//! fn ui_example_system(mut contexts: EguiContexts) {
//!     egui::Window::new("Hello").show(contexts.ctx_mut(), |ui| {
//!         ui.label("world");
//!     });
//! }
//! ```
//!
//! For a more advanced example, see [examples/ui.rs](https://github.com/mvlabat/bevy_egui/blob/v0.20.1/examples/ui.rs).
//!
//! ```bash
//! cargo run --example ui
//! ```
//!
//! ## See also
//!
//! - [`bevy-inspector-egui`](https://github.com/jakobhellermann/bevy-inspector-egui)

/// Plugin systems for the render app.
pub mod render_systems;
/// Plugin systems.
pub mod systems;

/// Egui render node.
pub mod egui_node;

pub use egui;

use crate::{
    egui_node::{EguiPipeline, EGUI_SHADER_HANDLE},
    render_systems::{EguiTransforms, ExtractedEguiManagedTextures},
    systems::*,
};
#[cfg(all(feature = "manage_clipboard", not(target_arch = "wasm32")))]
use arboard::Clipboard;
use bevy::{
    app::{App, Last, Plugin, PostUpdate, PreStartup, PreUpdate},
    asset::{load_internal_asset, AssetEvent, Assets, Handle},
    ecs::{
        event::EventReader,
        query::{QueryEntityError, WorldQuery},
        schedule::apply_deferred,
        system::{Res, ResMut, SystemParam},
    },
    input::InputSystem,
    log,
    prelude::{
        Added, Commands, Component, Deref, DerefMut, Entity, IntoSystemConfigs, Query, Resource,
        Shader, SystemSet, With, Without,
    },
    reflect::Reflect,
    render::{
        extract_component::{ExtractComponent, ExtractComponentPlugin},
        extract_resource::{ExtractResource, ExtractResourcePlugin},
        render_resource::{AddressMode, SamplerDescriptor, SpecializedRenderPipelines},
        texture::{Image, ImageSampler},
        ExtractSchedule, Render, RenderApp, RenderSet,
    },
    utils::HashMap,
    window::{PrimaryWindow, Window},
};
use std::borrow::Cow;
#[cfg(all(feature = "manage_clipboard", not(target_arch = "wasm32")))]
use std::cell::{RefCell, RefMut};
#[cfg(all(feature = "manage_clipboard", not(target_arch = "wasm32")))]
use thread_local::ThreadLocal;

/// Adds all Egui resources and render graph nodes.
pub struct EguiPlugin;

/// A resource for storing global UI settings.
<<<<<<< HEAD
#[derive(Clone, Debug, Resource, Reflect)]
=======
#[derive(Clone, Debug, Resource, ExtractResource)]
>>>>>>> b2e85a6f
pub struct EguiSettings {
    /// Global scale factor for Egui widgets (`1.0` by default).
    ///
    /// This setting can be used to force the UI to render in physical pixels regardless of DPI as follows:
    /// ```rust
    /// use bevy::{prelude::*, window::PrimaryWindow};
    /// use bevy_egui::EguiSettings;
    ///
    /// fn update_ui_scale_factor(mut egui_settings: ResMut<EguiSettings>, windows: Query<&Window, With<PrimaryWindow>>) {
    ///     if let Ok(window) = windows.get_single() {
    ///         egui_settings.scale_factor = 1.0 / window.scale_factor();
    ///     }
    /// }
    /// ```
    pub scale_factor: f64,
    /// Will be used as a default value for hyperlink [target](https://www.w3schools.com/tags/att_a_target.asp) hints.
    /// If not specified, `_self` will be used. Only matters in a web browser.
    #[cfg(feature = "open_url")]
    pub default_open_url_target: Option<String>,
    /// Used to change sampler properties
    /// Defaults to linear and clamped to edge
    #[reflect(ignore)]
    pub sampler_descriptor: ImageSampler,
}

// Just to keep the PartialEq
impl PartialEq for EguiSettings {
    fn eq(&self, other: &Self) -> bool {
        let eq = self.scale_factor == other.scale_factor;
        #[cfg(feature = "open_url")]
        let eq = eq && self.default_open_url_target == other.default_open_url_target;
        eq && compare_descriptors(&self.sampler_descriptor, &other.sampler_descriptor)
    }
}

// Since Eq is not implemented for ImageSampler
fn compare_descriptors(a: &ImageSampler, b: &ImageSampler) -> bool {
    match (a, b) {
        (ImageSampler::Default, ImageSampler::Default) => true,
        (ImageSampler::Descriptor(descriptor_a), ImageSampler::Descriptor(descriptor_b)) => {
            descriptor_a == descriptor_b
        }
        _ => false,
    }
}

impl Default for EguiSettings {
    fn default() -> Self {
        Self {
            scale_factor: 1.0,
            #[cfg(feature = "open_url")]
            default_open_url_target: None,
            sampler_descriptor: ImageSampler::Descriptor(SamplerDescriptor {
                address_mode_u: AddressMode::ClampToEdge,
                address_mode_v: AddressMode::ClampToEdge,
                ..ImageSampler::linear_descriptor()
            }),
        }
    }
}

impl EguiSettings {
    /// Use nearest descriptor instead of linear.
    pub fn use_nearest_descriptor(&mut self) {
        self.sampler_descriptor = ImageSampler::Descriptor(SamplerDescriptor {
            address_mode_u: AddressMode::ClampToEdge,
            address_mode_v: AddressMode::ClampToEdge,
            ..ImageSampler::nearest_descriptor()
        })
    }
    /// Use default image sampler, derived from the [`ImagePlugin`](bevy::render::texture::ImagePlugin) setup.
    pub fn use_bevy_descriptor(&mut self) {
        self.sampler_descriptor = ImageSampler::Default;
    }
}

/// Is used for storing Egui context input..
///
/// It gets reset during the [`EguiSet::ProcessInput`] system.
#[derive(Component, Clone, Debug, Default, Deref, DerefMut)]
pub struct EguiInput(pub egui::RawInput);

/// A resource for accessing clipboard.
///
/// The resource is available only if `manage_clipboard` feature is enabled.
#[cfg(feature = "manage_clipboard")]
#[derive(Default, Resource)]
pub struct EguiClipboard {
    #[cfg(not(target_arch = "wasm32"))]
    clipboard: ThreadLocal<Option<RefCell<Clipboard>>>,
    #[cfg(target_arch = "wasm32")]
    clipboard: String,
}

#[cfg(feature = "manage_clipboard")]
impl EguiClipboard {
    /// Sets clipboard contents.
    pub fn set_contents(&mut self, contents: &str) {
        self.set_contents_impl(contents);
    }

    /// Gets clipboard contents. Returns [`None`] if clipboard provider is unavailable or returns an error.
    #[must_use]
    pub fn get_contents(&self) -> Option<String> {
        self.get_contents_impl()
    }

    #[cfg(not(target_arch = "wasm32"))]
    fn set_contents_impl(&self, contents: &str) {
        if let Some(mut clipboard) = self.get() {
            if let Err(err) = clipboard.set_text(contents.to_owned()) {
                log::error!("Failed to set clipboard contents: {:?}", err);
            }
        }
    }

    #[cfg(target_arch = "wasm32")]
    fn set_contents_impl(&mut self, contents: &str) {
        self.clipboard = contents.to_owned();
    }

    #[cfg(not(target_arch = "wasm32"))]
    fn get_contents_impl(&self) -> Option<String> {
        if let Some(mut clipboard) = self.get() {
            match clipboard.get_text() {
                Ok(contents) => return Some(contents),
                Err(err) => log::info!("Failed to get clipboard contents: {:?}", err),
            }
        };
        None
    }

    #[cfg(target_arch = "wasm32")]
    #[allow(clippy::unnecessary_wraps)]
    fn get_contents_impl(&self) -> Option<String> {
        Some(self.clipboard.clone())
    }

    #[cfg(not(target_arch = "wasm32"))]
    fn get(&self) -> Option<RefMut<Clipboard>> {
        self.clipboard
            .get_or(|| {
                Clipboard::new()
                    .map(RefCell::new)
                    .map_err(|err| {
                        log::info!("Failed to initialize clipboard: {:?}", err);
                    })
                    .ok()
            })
            .as_ref()
            .map(|cell| cell.borrow_mut())
    }
}

/// Is used for storing Egui shapes and textures delta.
#[derive(Component, Clone, Default, Debug, ExtractComponent)]
pub struct EguiRenderOutput {
    /// Pairs of rectangles and paint commands.
    ///
    /// The field gets populated during the [`EguiSet::ProcessOutput`] system (belonging to bevy's [`PostUpdate`]) and reset during `EguiNode::update`.
    pub paint_jobs: Vec<egui::ClippedPrimitive>,

    /// The change in egui textures since last frame.
    pub textures_delta: egui::TexturesDelta,
}

/// Is used for storing Egui output.
#[derive(Component, Clone, Default)]
pub struct EguiOutput {
    /// The field gets updated during the [`EguiSet::ProcessOutput`] system (belonging to [`PostUpdate`]).
    pub platform_output: egui::PlatformOutput,
}

/// A component for storing `bevy_egui` context.
#[derive(Clone, Component, Default, ExtractComponent)]
pub struct EguiContext(egui::Context);

impl EguiContext {
    /// Borrows the underlying Egui context immutably.
    ///
    /// Even though the mutable borrow isn't necessary, as the context is wrapped into `RwLock`,
    /// using the immutable getter is gated with the `immutable_ctx` feature. Using the immutable
    /// borrow is discouraged as it may cause unpredictable blocking in UI systems.
    ///
    /// When the context is queried with `&mut EguiContext`, the Bevy scheduler is able to make
    /// sure that the context isn't accessed concurrently and can perform other useful work
    /// instead of busy-waiting.
    #[cfg(feature = "immutable_ctx")]
    #[must_use]
    pub fn get(&self) -> &egui::Context {
        &self.0
    }

    /// Borrows the underlying Egui context mutably.
    ///
    /// Even though the mutable borrow isn't necessary, as the context is wrapped into `RwLock`,
    /// using the immutable getter is gated with the `immutable_ctx` feature. Using the immutable
    /// borrow is discouraged as it may cause unpredictable blocking in UI systems.
    ///
    /// When the context is queried with `&mut EguiContext`, the Bevy scheduler is able to make
    /// sure that the context isn't accessed concurrently and can perform other useful work
    /// instead of busy-waiting.
    #[must_use]
    pub fn get_mut(&mut self) -> &mut egui::Context {
        &mut self.0
    }
}

#[derive(SystemParam)]
/// A helper SystemParam that provides a way to get `[EguiContext]` with less boilerplate and
/// combines a proxy interface to the [`EguiUserTextures`] resource.
pub struct EguiContexts<'w, 's> {
    q: Query<
        'w,
        's,
        (
            Entity,
            &'static mut EguiContext,
            Option<&'static PrimaryWindow>,
        ),
        With<Window>,
    >,
    user_textures: ResMut<'w, EguiUserTextures>,
}

impl<'w, 's> EguiContexts<'w, 's> {
    /// Egui context of the primary window.
    #[must_use]
    pub fn ctx_mut(&mut self) -> &mut egui::Context {
        let (_window, ctx, _primary_window) = self
            .q
            .iter_mut()
            .find(|(_window_entity, _ctx, primary_window)| primary_window.is_some())
            .expect("`EguiContexts::ctx_mut` was called for an uninitialized context (primary window), make sure your system is run after [`EguiSet::InitContexts`] (or [`EguiStartupSet::InitContexts`] for startup systems)");
        ctx.into_inner().get_mut()
    }

    /// Egui context for a specific window.
    #[must_use]
    pub fn ctx_for_window_mut(&mut self, window: Entity) -> &mut egui::Context {
        let (_window, ctx, _primary_window) = self
            .q
            .iter_mut()
            .find(|(window_entity, _ctx, _primary_window)| *window_entity == window)
            .unwrap_or_else(|| panic!("`EguiContexts::ctx_for_window_mut` was called for an uninitialized context (window {window:?}), make sure your system is run after [`EguiSet::InitContexts`] (or [`EguiStartupSet::InitContexts`] for startup systems)"));
        ctx.into_inner().get_mut()
    }

    /// Fallible variant of [`EguiContexts::ctx_for_window_mut`].
    #[must_use]
    #[track_caller]
    pub fn try_ctx_for_window_mut(&mut self, window: Entity) -> Option<&mut egui::Context> {
        self.q
            .iter_mut()
            .find_map(|(window_entity, ctx, _primary_window)| {
                if window_entity == window {
                    Some(ctx.into_inner().get_mut())
                } else {
                    None
                }
            })
    }

    /// Allows to get multiple contexts at the same time. This function is useful when you want
    /// to get multiple window contexts without using the `immutable_ctx` feature.
    #[track_caller]
    pub fn ctx_for_windows_mut<const N: usize>(
        &mut self,
        ids: [Entity; N],
    ) -> Result<[&mut egui::Context; N], QueryEntityError> {
        self.q
            .get_many_mut(ids)
            .map(|arr| arr.map(|(_window_entity, ctx, _primary_window)| ctx.into_inner().get_mut()))
    }

    /// Egui context of the primary window.
    ///
    /// Even though the mutable borrow isn't necessary, as the context is wrapped into `RwLock`,
    /// using the immutable getter is gated with the `immutable_ctx` feature. Using the immutable
    /// borrow is discouraged as it may cause unpredictable blocking in UI systems.
    ///
    /// When the context is queried with `&mut EguiContext`, the Bevy scheduler is able to make
    /// sure that the context isn't accessed concurrently and can perform other useful work
    /// instead of busy-waiting.
    #[cfg(feature = "immutable_ctx")]
    #[must_use]
    pub fn ctx(&self) -> &egui::Context {
        let (_window, ctx, _primary_window) = self
            .q
            .iter()
            .find(|(_window_entity, _ctx, primary_window)| primary_window.is_some())
            .expect("`EguiContexts::ctx` was called for an uninitialized context (primary window), make sure your system is run after [`EguiSet::InitContexts`] (or [`EguiStartupSet::InitContexts`] for startup systems)");
        ctx.get()
    }

    /// Egui context for a specific window.
    ///
    /// Even though the mutable borrow isn't necessary, as the context is wrapped into `RwLock`,
    /// using the immutable getter is gated with the `immutable_ctx` feature. Using the immutable
    /// borrow is discouraged as it may cause unpredictable blocking in UI systems.
    ///
    /// When the context is queried with `&mut EguiContext`, the Bevy scheduler is able to make
    /// sure that the context isn't accessed concurrently and can perform other useful work
    /// instead of busy-waiting.
    #[must_use]
    #[cfg(feature = "immutable_ctx")]
    pub fn ctx_for_window(&self, window: Entity) -> &egui::Context {
        let (_window, ctx, _primary_window) = self
            .q
            .iter()
            .find(|(window_entity, _ctx, _primary_window)| *window_entity == window)
            .unwrap_or_else(|| panic!("`EguiContexts::ctx_for_window` was called for an uninitialized context (window {window:?}), make sure your system is run after [`EguiSet::InitContexts`] (or [`EguiStartupSet::InitContexts`] for startup systems)"));
        ctx.get()
    }

    /// Fallible variant of [`EguiContexts::ctx_for_window_mut`].
    ///
    /// Even though the mutable borrow isn't necessary, as the context is wrapped into `RwLock`,
    /// using the immutable getter is gated with the `immutable_ctx` feature. Using the immutable
    /// borrow is discouraged as it may cause unpredictable blocking in UI systems.
    ///
    /// When the context is queried with `&mut EguiContext`, the Bevy scheduler is able to make
    /// sure that the context isn't accessed concurrently and can perform other useful work
    /// instead of busy-waiting.
    #[must_use]
    #[track_caller]
    #[cfg(feature = "immutable_ctx")]
    pub fn try_ctx_for_window(&self, window: Entity) -> Option<&egui::Context> {
        self.q
            .iter()
            .find_map(|(window_entity, ctx, _primary_window)| {
                if window_entity == window {
                    Some(ctx.get())
                } else {
                    None
                }
            })
    }

    /// Can accept either a strong or a weak handle.
    ///
    /// You may want to pass a weak handle if you control removing texture assets in your
    /// application manually and you don't want to bother with cleaning up textures in Egui.
    ///
    /// You'll want to pass a strong handle if a texture is used only in Egui and there are no
    /// handle copies stored anywhere else.
    pub fn add_image(&mut self, image: Handle<Image>) -> egui::TextureId {
        self.user_textures.add_image(image)
    }

    /// Removes the image handle and an Egui texture id associated with it.
    #[track_caller]
    pub fn remove_image(&mut self, image: &Handle<Image>) -> Option<egui::TextureId> {
        self.user_textures.remove_image(image)
    }

    /// Returns an associated Egui texture id.
    #[must_use]
    #[track_caller]
    pub fn image_id(&self, image: &Handle<Image>) -> Option<egui::TextureId> {
        self.user_textures.image_id(image)
    }
}

/// A resource for storing `bevy_egui` mouse position.
#[derive(Resource, Component, Default, Deref, DerefMut)]
pub struct EguiMousePosition(pub Option<(Entity, egui::Vec2)>);

/// A resource for storing `bevy_egui` user textures.
#[derive(Clone, Resource, Default, ExtractResource)]
pub struct EguiUserTextures {
    textures: HashMap<Handle<Image>, u64>,
    last_texture_id: u64,
}

impl EguiUserTextures {
    /// Can accept either a strong or a weak handle.
    ///
    /// You may want to pass a weak handle if you control removing texture assets in your
    /// application manually and you don't want to bother with cleaning up textures in Egui.
    ///
    /// You'll want to pass a strong handle if a texture is used only in Egui and there are no
    /// handle copies stored anywhere else.
    pub fn add_image(&mut self, image: Handle<Image>) -> egui::TextureId {
        let id = *self.textures.entry(image.clone()).or_insert_with(|| {
            let id = self.last_texture_id;
            log::debug!("Add a new image (id: {}, handle: {:?})", id, image);
            self.last_texture_id += 1;
            id
        });
        egui::TextureId::User(id)
    }

    /// Removes the image handle and an Egui texture id associated with it.
    pub fn remove_image(&mut self, image: &Handle<Image>) -> Option<egui::TextureId> {
        let id = self.textures.remove(image);
        log::debug!("Remove image (id: {:?}, handle: {:?})", id, image);
        id.map(egui::TextureId::User)
    }

    /// Returns an associated Egui texture id.
    #[must_use]
    pub fn image_id(&self, image: &Handle<Image>) -> Option<egui::TextureId> {
        self.textures
            .get(image)
            .map(|&id| egui::TextureId::User(id))
    }
}

/// Stores physical size and scale factor, is used as a helper to calculate logical size.
#[derive(Component, Debug, Default, Clone, Copy, PartialEq, ExtractComponent)]
pub struct WindowSize {
    physical_width: f32,
    physical_height: f32,
    scale_factor: f32,
}

impl WindowSize {
    fn new(physical_width: f32, physical_height: f32, scale_factor: f32) -> Self {
        Self {
            physical_width,
            physical_height,
            scale_factor,
        }
    }

    #[inline]
    fn width(&self) -> f32 {
        self.physical_width / self.scale_factor
    }

    #[inline]
    fn height(&self) -> f32 {
        self.physical_height / self.scale_factor
    }
}

/// The names of `bevy_egui` nodes.
pub mod node {
    /// The main egui pass.
    pub const EGUI_PASS: &str = "egui_pass";
}

#[derive(SystemSet, Clone, Hash, Debug, Eq, PartialEq)]
/// The `bevy_egui` plugin startup system sets.
pub enum EguiStartupSet {
    /// Initializes Egui contexts for available windows.
    InitContexts,
}

/// The `bevy_egui` plugin system sets.
#[derive(SystemSet, Clone, Hash, Debug, Eq, PartialEq)]
pub enum EguiSet {
    /// Initializes Egui contexts for newly created windows.
    InitContexts,
    /// Reads Egui inputs (keyboard, mouse, etc) and writes them into the [`EguiInput`] resource.
    ///
    /// To modify the input, you can hook your system like this:
    ///
    /// `system.after(EguiSet::ProcessInput).before(EguiSet::BeginFrame)`.
    ProcessInput,
    /// Begins the `egui` frame.
    BeginFrame,
    /// Processes the [`EguiOutput`] resource.
    ProcessOutput,
}

impl Plugin for EguiPlugin {
    fn build(&self, app: &mut App) {
        app.register_type::<EguiSettings>();

        let world = &mut app.world;
        world.init_resource::<EguiSettings>();
        world.init_resource::<EguiManagedTextures>();
        #[cfg(feature = "manage_clipboard")]
        world.init_resource::<EguiClipboard>();
        world.init_resource::<EguiUserTextures>();
        world.init_resource::<EguiMousePosition>();
        world.insert_resource(TouchId::default());
        app.add_plugins(ExtractResourcePlugin::<EguiUserTextures>::default());
        app.add_plugins(ExtractResourcePlugin::<ExtractedEguiManagedTextures>::default());
        app.add_plugins(ExtractResourcePlugin::<EguiSettings>::default());
        app.add_plugins(ExtractComponentPlugin::<EguiContext>::default());
        app.add_plugins(ExtractComponentPlugin::<WindowSize>::default());
        app.add_plugins(ExtractComponentPlugin::<EguiRenderOutput>::default());

        app.add_systems(
            PreStartup,
            (
                setup_new_windows_system,
                apply_deferred,
                update_window_contexts_system,
            )
                .chain()
                .in_set(EguiStartupSet::InitContexts),
        );
        app.add_systems(
            PreUpdate,
            (
                setup_new_windows_system,
                apply_deferred,
                update_window_contexts_system,
            )
                .chain()
                .in_set(EguiSet::InitContexts),
        );
        app.add_systems(
            PreUpdate,
            process_input_system
                .in_set(EguiSet::ProcessInput)
                .after(InputSystem)
                .after(EguiSet::InitContexts),
        );
        app.add_systems(
            PreUpdate,
            begin_frame_system
                .in_set(EguiSet::BeginFrame)
                .after(EguiSet::ProcessInput),
        );
        app.add_systems(
            PostUpdate,
            process_output_system.in_set(EguiSet::ProcessOutput),
        );
        app.add_systems(
            PostUpdate,
            update_egui_textures_system.after(EguiSet::ProcessOutput),
        );
        app.add_systems(Last, free_egui_textures_system)
            .add_systems(
                Render,
                render_systems::prepare_egui_transforms_system.in_set(RenderSet::Prepare),
            )
            .add_systems(
                Render,
                render_systems::queue_bind_groups_system.in_set(RenderSet::Queue),
            )
            .add_systems(
                Render,
                render_systems::queue_pipelines_system.in_set(RenderSet::Queue),
            );

        load_internal_asset!(app, EGUI_SHADER_HANDLE, "egui.wgsl", Shader::from_wgsl);
    }

    fn finish(&self, app: &mut App) {
        if let Ok(render_app) = app.get_sub_app_mut(RenderApp) {
            render_app
                .init_resource::<egui_node::EguiPipeline>()
                .init_resource::<SpecializedRenderPipelines<EguiPipeline>>()
                .init_resource::<EguiTransforms>()
                .add_systems(
                    ExtractSchedule,
                    render_systems::setup_new_windows_render_system,
                )
                .add_systems(
                    Render,
                    render_systems::prepare_egui_transforms_system.in_set(RenderSet::Prepare),
                )
                .add_systems(
                    Render,
                    render_systems::queue_bind_groups_system.in_set(RenderSet::Queue),
                )
                .add_systems(
                    Render,
                    render_systems::queue_pipelines_system.in_set(RenderSet::Queue),
                );
        }
    }
}

/// Queries all the Egui related components.
#[derive(WorldQuery)]
#[world_query(mutable)]
pub struct EguiContextQuery {
    /// Window entity.
    pub window_entity: Entity,
    /// Egui context associated with the window.
    pub ctx: &'static mut EguiContext,
    /// Encapsulates [`egui::RawInput`].
    pub egui_input: &'static mut EguiInput,
    /// Egui shapes and textures delta.
    pub render_output: &'static mut EguiRenderOutput,
    /// Encapsulates [`egui::PlatformOutput`].
    pub egui_output: &'static mut EguiOutput,
    /// Stores physical size of the window and its scale factor.
    pub window_size: &'static mut WindowSize,
    /// [`Window`] component.
    pub window: &'static mut Window,
}

/// Contains textures allocated and painted by Egui.
#[derive(Resource, Deref, DerefMut, Default)]
pub struct EguiManagedTextures(pub HashMap<(Entity, u64), EguiManagedTexture>);

/// Represents a texture allocated and painted by Egui.
pub struct EguiManagedTexture {
    /// Assets store handle.
    pub handle: Handle<Image>,
    /// Stored in full so we can do partial updates (which bevy doesn't support).
    pub color_image: egui::ColorImage,
}

/// Adds bevy_egui components to newly created windows.
pub fn setup_new_windows_system(
    mut commands: Commands,
    new_windows: Query<Entity, (Added<Window>, Without<EguiContext>)>,
) {
    for window in new_windows.iter() {
        commands.entity(window).insert((
            EguiContext::default(),
            EguiMousePosition::default(),
            EguiRenderOutput::default(),
            EguiInput::default(),
            EguiOutput::default(),
            WindowSize::default(),
        ));
    }
}

/// Updates textures painted by Egui.
pub fn update_egui_textures_system(
    mut egui_render_output: Query<(Entity, &mut EguiRenderOutput), With<Window>>,
    mut egui_managed_textures: ResMut<EguiManagedTextures>,
    mut image_assets: ResMut<Assets<Image>>,
    egui_settings: Res<EguiSettings>,
) {
    for (window_id, mut egui_render_output) in egui_render_output.iter_mut() {
        let set_textures = std::mem::take(&mut egui_render_output.textures_delta.set);

        for (texture_id, image_delta) in set_textures {
            let color_image = egui_node::as_color_image(image_delta.image);

            let texture_id = match texture_id {
                egui::TextureId::Managed(texture_id) => texture_id,
                egui::TextureId::User(_) => continue,
            };

            if let Some(pos) = image_delta.pos {
                // Partial update.
                if let Some(managed_texture) =
                    egui_managed_textures.get_mut(&(window_id, texture_id))
                {
                    // TODO: when bevy supports it, only update the part of the texture that changes.
                    update_image_rect(&mut managed_texture.color_image, pos, &color_image);
                    let image = egui_node::color_image_as_bevy_image(
                        &managed_texture.color_image,
                        egui_settings.sampler_descriptor.clone(),
                    );
                    managed_texture.handle = image_assets.add(image);
                } else {
                    log::warn!("Partial update of a missing texture (id: {:?})", texture_id);
                }
            } else {
                // Full update.
                let image = egui_node::color_image_as_bevy_image(
                    &color_image,
                    egui_settings.sampler_descriptor.clone(),
                );
                let handle = image_assets.add(image);
                egui_managed_textures.insert(
                    (window_id, texture_id),
                    EguiManagedTexture {
                        handle,
                        color_image,
                    },
                );
            }
        }
    }

    fn update_image_rect(dest: &mut egui::ColorImage, [x, y]: [usize; 2], src: &egui::ColorImage) {
        for sy in 0..src.height() {
            for sx in 0..src.width() {
                dest[(x + sx, y + sy)] = src[(sx, sy)];
            }
        }
    }
}

fn free_egui_textures_system(
    mut egui_user_textures: ResMut<EguiUserTextures>,
    mut egui_render_output: Query<(Entity, &mut EguiRenderOutput), With<Window>>,
    mut egui_managed_textures: ResMut<EguiManagedTextures>,
    mut image_assets: ResMut<Assets<Image>>,
    mut image_events: EventReader<AssetEvent<Image>>,
) {
    for (window_id, mut egui_render_output) in egui_render_output.iter_mut() {
        let free_textures = std::mem::take(&mut egui_render_output.textures_delta.free);
        for texture_id in free_textures {
            if let egui::TextureId::Managed(texture_id) = texture_id {
                let managed_texture = egui_managed_textures.remove(&(window_id, texture_id));
                if let Some(managed_texture) = managed_texture {
                    image_assets.remove(managed_texture.handle);
                }
            }
        }
    }

    for image_event in image_events.iter() {
        if let AssetEvent::Removed { handle } = image_event {
            egui_user_textures.remove_image(handle);
        }
    }
}

/// Egui's render graph config.
pub struct RenderGraphConfig {
    /// Target window.
    pub window: Entity,
    /// Render pass name.
    pub egui_pass: Cow<'static, str>,
}

#[cfg(test)]
mod tests {
    use super::*;
    use bevy::{
        app::PluginGroup,
        render::{settings::WgpuSettings, RenderPlugin},
        winit::WinitPlugin,
        DefaultPlugins,
    };

    #[test]
    fn test_readme_deps() {
        version_sync::assert_markdown_deps_updated!("README.md");
    }

    #[test]
    fn test_headless_mode() {
        App::new()
            .add_plugins(
                DefaultPlugins
                    .set(RenderPlugin {
                        wgpu_settings: WgpuSettings {
                            backends: None,
                            ..Default::default()
                        },
                    })
                    .build()
                    .disable::<WinitPlugin>(),
            )
            .add_plugins(EguiPlugin)
            .update();
    }
}<|MERGE_RESOLUTION|>--- conflicted
+++ resolved
@@ -103,11 +103,7 @@
 pub struct EguiPlugin;
 
 /// A resource for storing global UI settings.
-<<<<<<< HEAD
-#[derive(Clone, Debug, Resource, Reflect)]
-=======
-#[derive(Clone, Debug, Resource, ExtractResource)]
->>>>>>> b2e85a6f
+#[derive(Clone, Debug, Resource, ExtractResource, Reflect)]
 pub struct EguiSettings {
     /// Global scale factor for Egui widgets (`1.0` by default).
     ///
