--- conflicted
+++ resolved
@@ -79,6 +79,7 @@
 ))]
 pub mod web_clipboard;
 
+use bevy_winit::cursor::CursorIcon;
 pub use egui;
 
 use crate::systems::*;
@@ -103,23 +104,6 @@
     texture::{Image, ImageSampler},
     ExtractSchedule, Render, RenderApp, RenderSet,
 };
-<<<<<<< HEAD
-use bevy::{
-    app::{App, Plugin, PostUpdate, PreStartup, PreUpdate},
-    ecs::{
-        query::{QueryData, QueryEntityError},
-        schedule::apply_deferred,
-        system::SystemParam,
-    },
-    input::InputSystem,
-    prelude::{
-        Added, Commands, Component, Deref, DerefMut, Entity, IntoSystemConfigs, Query, SystemSet,
-        With, Without,
-    },
-    reflect::Reflect,
-    window::{PrimaryWindow, SystemCursorIcon, Window},
-    winit::cursor::CursorIcon,
-=======
 
 use bevy_app::prelude::*;
 use bevy_derive::{Deref, DerefMut};
@@ -128,11 +112,10 @@
     query::{QueryData, QueryEntityError},
     schedule::apply_deferred,
     system::SystemParam,
->>>>>>> 509f61f7
 };
 use bevy_input::InputSystem;
 use bevy_reflect::Reflect;
-use bevy_window::{PrimaryWindow, Window};
+use bevy_window::{PrimaryWindow, SystemCursorIcon, Window};
 
 #[cfg(all(
     feature = "manage_clipboard",
