#![warn(missing_docs)]
#![allow(clippy::type_complexity)]

//! This crate provides an [Egui](https://github.com/emilk/egui) integration for the [Bevy](https://github.com/bevyengine/bevy) game engine.
//!
//! **Trying out:**
//!
//! A basic WASM example is live at [vladbat00.github.io/bevy_egui/ui](https://vladbat00.github.io/bevy_egui/ui/).
//!
//! **Features:**
//! - Desktop and web platforms support
//! - Clipboard
//! - Opening URLs
//! - Multiple windows support (see [./examples/two_windows.rs](https://github.com/vladbat00/bevy_egui/blob/v0.29.0/examples/two_windows.rs))
//! - Paint callback support (see [./examples/paint_callback.rs](https://github.com/vladbat00/bevy_egui/blob/v0.29.0/examples/paint_callback.rs))
//! - Mobile web virtual keyboard (still rough around the edges and only works without `prevent_default_event_handling` set to `false` in the `WindowPlugin` settings)
//!
//! ## Dependencies
//!
//! On Linux, this crate requires certain parts of [XCB](https://xcb.freedesktop.org/) to be installed on your system. On Debian-based systems, these can be installed with the following command:
//!
//! ```bash
//! sudo apt install libxcb-render0-dev libxcb-shape0-dev libxcb-xfixes0-dev
//! ```
//!
//! ## Usage
//!
//! Here's a minimal usage example:
//!
//! ```no_run,rust
//! use bevy::prelude::*;
//! use bevy_egui::{egui, EguiContexts, EguiPlugin, EguiPrimaryContextPass};
//!
//! fn main() {
//!     App::new()
//!         .add_plugins(DefaultPlugins)
//!         .add_plugins(EguiPlugin::default())
//!         .add_systems(Startup, setup_camera_system)
//!         .add_systems(EguiPrimaryContextPass, ui_example_system)
//!         .run();
//! }
//!
//! fn setup_camera_system(mut commands: Commands) {
//!     commands.spawn(Camera2d);
//! }
//!
//! fn ui_example_system(mut contexts: EguiContexts) -> Result {
//!     egui::Window::new("Hello").show(contexts.ctx_mut()?, |ui| {
//!         ui.label("world");
//!     });
//!     Ok(())
//! }
//! ```
//!
//! Note that this example uses Egui in the [multi-pass mode]((https://docs.rs/egui/0.31.1/egui/#multi-pass-immediate-mode)).
//! If you don't want to be limited to the [`EguiPrimaryContextPass`] schedule, you can use the single-pass mode,
//! but it may get deprecated in the future.
//!
//! For more advanced examples, see the [examples](#examples) section below.
//!
//! ### Note to developers of public plugins
//!
//! If your plugin depends on `bevy_egui`, here are some hints on how to implement the support of both single-pass and multi-pass modes
//! (with respect to the [`EguiPlugin::enable_multipass_for_primary_context`] flag):
//! - Don't initialize [`EguiPlugin`] for the user, i.e. DO NOT use `add_plugins(EguiPlugin { ... })` in your code,
//!   users should be able to opt in or opt out of the multi-pass mode on their own.
//! - If you add UI systems, make sure they go into the [`EguiPrimaryContextPass`] schedule - this will guarantee your plugin supports both the single-pass and multi-pass modes.
//!
//! Your plugin code might look like this:
//!
//! ```no_run,rust
//! # use bevy::prelude::*;
//! # use bevy_egui::{egui, EguiContexts, EguiPlugin, EguiPrimaryContextPass};
//!
//! pub struct MyPlugin;
//!
//! impl Plugin for MyPlugin {
//!     fn build(&self, app: &mut App) {
//!         // Don't add the plugin for users, let them chose the default mode themselves
//!         // and just make sure they initialize EguiPlugin before yours.
//!         assert!(app.is_plugin_added::<EguiPlugin>());
//!
//!         app.add_systems(EguiPrimaryContextPass, ui_system);
//!     }
//! }
//!
//! fn ui_system(contexts: EguiContexts) -> Result {
//!     // ...
//!     Ok(())
//! }
//! ```
//!
//! ## Examples
//!
//! To run an example, use the following command (you may replace `ui` with a name of another example):
//!
//! ```bash
//! cargo run --example ui
//! ```
//!
//! ### ui ([live page](https://vladbat00.github.io/bevy_egui/ui), source: [examples/ui.rs](https://github.com/vladbat00/bevy_egui/blob/v0.36.0/examples/ui.rs))
//!
//! Showcasing some more advanced UI, rendering images, hidpi scaling.
//!
//! ### absorb_input ([live page](https://vladbat00.github.io/bevy_egui/absorb_input), source: [examples/absorb_input.rs](https://github.com/vladbat00/bevy_egui/blob/v0.36.0/examples/absorb_input.rs))
//!
//! Demonstrating the available options for absorbing input when Egui is using pointer or keyboard.
//!
//! ### color_test ([live page](https://vladbat00.github.io/bevy_egui/color_test), source: [examples/color_test.rs](https://github.com/vladbat00/bevy_egui/blob/v0.36.0/examples/color_test.rs))
//!
//! Rendering test from [egui.rs](https://egui.rs). We don't fully pass it, help is wanted ([#291](https://github.com/vladbat00/bevy_egui/issues/291)).
//!
//! ### side_panel ([live page](https://vladbat00.github.io/bevy_egui/side_panel), source: [examples/side_panel.rs](https://github.com/vladbat00/bevy_egui/blob/v0.36.0/examples/side_panel.rs))
//!
//! Showing how to display an Egui side panel and transform a camera with a perspective projection to make rendering centered relative to the remaining screen area.
//!
//! ### split_screen ([live page](https://vladbat00.github.io/bevy_egui/split_screen), source: [examples/split_screen.rs](https://github.com/vladbat00/bevy_egui/blob/v0.36.0/examples/split_screen.rs))
//!
//! Demonstrating how to render multiple Egui contexts, attaching them to several cameras that target the same window.
//!
//! ### render_egui_to_image ([live page](https://vladbat00.github.io/bevy_egui/render_egui_to_image), source: [examples/render_egui_to_image.rs](https://github.com/vladbat00/bevy_egui/blob/v0.36.0/examples/render_egui_to_image.rs))
//!
//! Rendering UI to an image (texture) and then using it as a mesh material texture.
//!
//! ### render_to_image_widget ([live page](https://vladbat00.github.io/bevy_egui/render_to_image_widget), source: [examples/render_to_image_widget.rs](https://github.com/vladbat00/bevy_egui/blob/v0.36.0/examples/render_to_image_widget.rs))
//!
//! Rendering to a texture with Bevy and showing it as an Egui image widget.
//!
//! ### two_windows (source: [examples/two_windows.rs](https://github.com/vladbat00/bevy_egui/blob/v0.36.0/examples/two_windows.rs))
//!
//! Setting up two windows with an Egui context for each.
//!
//! ### paint_callback ([live page](https://vladbat00.github.io/bevy_egui/paint_callback), source: [examples/paint_callback.rs](https://github.com/vladbat00/bevy_egui/blob/v0.36.0/examples/paint_callback.rs))
//!
//! Using Egui paint callbacks.
//!
//! ### simple ([live page](https://vladbat00.github.io/bevy_egui/simple), source: [examples/simple.rs](https://github.com/vladbat00/bevy_egui/blob/v0.36.0/examples/simple.rs))
//!
//! The minimal usage example from this readme.
//!
//! ### run_manually ([live page](https://vladbat00.github.io/bevy_egui/run_manually), source: [examples/run_manually.rs](https://github.com/vladbat00/bevy_egui/blob/v0.36.0/examples/run_manually.rs))
//!
//! The same minimal example demonstrating running Egui passes manually.
//!
//! ## See also
//!
//! - [`bevy-inspector-egui`](https://github.com/jakobhellermann/bevy-inspector-egui)

/// Helpers for converting Bevy types into Egui ones and vice versa.
pub mod helpers;
/// Systems for translating Bevy input events into Egui input.
pub mod input;
/// Systems for handling Egui output.
pub mod output;
/// `bevy_picking` integration for Egui.
#[cfg(feature = "picking")]
pub mod picking;
/// Rendering Egui with [`bevy_render`].
#[cfg(feature = "render")]
pub mod render;
/// Mobile web keyboard input support.
#[cfg(target_arch = "wasm32")]
pub mod text_agent;
/// Clipboard management for web.
#[cfg(all(feature = "manage_clipboard", target_arch = "wasm32",))]
pub mod web_clipboard;

pub use egui;

use crate::input::*;
#[cfg(target_arch = "wasm32")]
use crate::text_agent::{
    SafariVirtualKeyboardTouchState, TextAgentChannel, VirtualTouchInfo, install_text_agent_system,
    is_mobile_safari, process_safari_virtual_keyboard_system,
    write_text_agent_channel_events_system,
};
#[cfg(all(
    feature = "manage_clipboard",
    not(any(target_arch = "wasm32", target_os = "android"))
))]
use arboard::Clipboard;
use bevy_app::prelude::*;
#[cfg(feature = "render")]
<<<<<<< HEAD
use bevy_asset::{AssetEvent, AssetId, Assets, Handle, load_internal_asset};
#[cfg(feature = "picking")]
use bevy_camera::NormalizedRenderTarget;
=======
use bevy_asset::{AssetEvent, Assets, Handle, load_internal_asset};
>>>>>>> 98b59906
use bevy_derive::{Deref, DerefMut};
use bevy_ecs::{
    prelude::*,
    query::{QueryData, QueryEntityError, QuerySingleError},
    schedule::{InternedScheduleLabel, ScheduleLabel},
    system::SystemParam,
};
#[cfg(feature = "render")]
use bevy_image::{Image, ImageSampler};
use bevy_input::InputSystems;
#[allow(unused_imports)]
use bevy_log as log;
#[cfg(feature = "picking")]
use bevy_picking::{
    backend::{HitData, PointerHits},
    pointer::{PointerId, PointerLocation},
};
#[cfg(feature = "render")]
use bevy_platform::collections::HashMap;
use bevy_platform::collections::HashSet;
use bevy_reflect::Reflect;
#[cfg(feature = "render")]
use bevy_render::{
<<<<<<< HEAD
    ExtractSchedule, Render, RenderApp, RenderSystems,
=======
    ExtractSchedule, Render, RenderApp, RenderSet,
>>>>>>> 98b59906
    extract_resource::{ExtractResource, ExtractResourcePlugin},
    render_resource::SpecializedRenderPipelines,
};
use bevy_window::CursorIcon;
use output::process_output_system;
#[cfg(all(
    feature = "manage_clipboard",
    not(any(target_arch = "wasm32", target_os = "android"))
))]
use std::cell::{RefCell, RefMut};
#[cfg(target_arch = "wasm32")]
use wasm_bindgen::prelude::*;

/// Adds all Egui resources and render graph nodes.
pub struct EguiPlugin {
    /// ## About Egui multi-pass mode
    ///
    /// _From the [Egui documentation](https://docs.rs/egui/0.31.1/egui/#multi-pass-immediate-mode):_
    ///
    /// By default, egui usually only does one pass for each rendered frame.
    /// However, egui supports multi-pass immediate mode.
    /// Another pass can be requested with [`egui::Context::request_discard`].
    ///
    /// This is used by some widgets to cover up "first-frame jitters".
    /// For instance, the [`egui::Grid`] needs to know the width of all columns before it can properly place the widgets.
    /// But it cannot know the width of widgets to come.
    /// So it stores the max widths of previous frames and uses that.
    /// This means the first time a `Grid` is shown it will _guess_ the widths of the columns, and will usually guess wrong.
    /// This means the contents of the grid will be wrong for one frame, before settling to the correct places.
    /// Therefore `Grid` calls [`egui::Context::request_discard`] when it is first shown, so the wrong placement is never
    /// visible to the end user.
    ///
    /// ## Usage
    ///
    /// Set this to `true` to enable an experimental support for the Egui multi-pass mode.
    ///
    /// Enabling the multi-pass mode will require your app to use the new [`EguiPrimaryContextPass`] schedule:
    ///
    /// ```no_run,rust
    /// # use bevy::prelude::*;
    /// # use bevy_egui::{egui, EguiContexts, EguiPlugin, EguiPrimaryContextPass};
    /// fn main() {
    ///     App::new()
    ///         .add_plugins(DefaultPlugins)
    ///         .add_plugins(EguiPlugin::default())
    ///         .add_systems(Startup, setup_camera_system)
    ///         .add_systems(EguiPrimaryContextPass, ui_example_system)
    ///         .run();
    /// }
    /// fn setup_camera_system(mut commands: Commands) {
    ///     commands.spawn(Camera2d);
    /// }
    /// fn ui_example_system(contexts: EguiContexts) -> Result {
    ///     // ...
    ///     Ok(())
    /// }
    /// ```
    ///
    /// If you create multiple contexts (for example, when using multiple windows or rendering to an image),
    /// you need to define a custom schedule and assign it to additional contexts manually:
    ///
    /// ```no_run,rust
    /// # use bevy::{
    /// #    prelude::*,
    /// #    render::camera::RenderTarget,
    /// #    window::{PresentMode, WindowRef, WindowResolution},
    /// # };
    /// # use bevy::ecs::schedule::ScheduleLabel;
    /// # use bevy_egui::{egui, EguiContexts, EguiPlugin, EguiPrimaryContextPass, EguiMultipassSchedule, PrimaryEguiContext, EguiGlobalSettings};
    /// #[derive(ScheduleLabel, Clone, Debug, PartialEq, Eq, Hash)]
    /// pub struct SecondWindowContextPass;
    ///
    /// fn main() {
    ///     App::new()
    ///         .add_plugins(DefaultPlugins)
    ///         .add_plugins(EguiPlugin::default())
    ///         .add_systems(Startup, setup_system)
    ///         .add_systems(EguiPrimaryContextPass, ui_example_system)
    ///         .add_systems(SecondWindowContextPass, ui_example_system)
    ///         .run();
    /// }
    ///
    /// fn setup_system(
    ///     mut commands: Commands,
    ///     mut egui_global_settings: ResMut<EguiGlobalSettings>,
    /// ) {
    ///     // Disable the automatic creation of a primary context to set it up manually.
    ///     egui_global_settings.auto_create_primary_context = false;
    ///     // Spawn a camera for the primary window.
    ///     commands.spawn((Camera3d::default(), PrimaryEguiContext));
    ///     // Spawn the second window and its camera.
    ///     let second_window_id = commands.spawn(Window::default()).id();
    ///     commands.spawn((
    ///         EguiMultipassSchedule::new(SecondWindowContextPass),
    ///         Camera3d::default(),
    ///         Camera {
    ///             target: RenderTarget::Window(WindowRef::Entity(second_window_id)),
    ///             ..Default::default()
    ///         },
    ///     ));
    /// }
    ///
    /// fn ui_example_system(contexts: EguiContexts) -> Result {
    ///     // ...
    ///     Ok(())
    /// }
    /// ```
    ///
    /// In the future, the multi-pass mode will likely phase the single-pass one out.
    ///
    /// ## Note to developers of public plugins
    ///
    /// If your plugin depends on `bevy_egui`, here are some hints on how to implement the support of both single-pass and multi-pass modes
    /// (with respect to the [`EguiPlugin::enable_multipass_for_primary_context`] flag):
    /// - Don't initialize [`EguiPlugin`] for the user, i.e. DO NOT use `add_plugins(EguiPlugin { ... })` in your code,
    ///   users should be able to opt in or opt out of the multi-pass mode on their own.
    /// - If you add UI systems, make sure they go into the [`EguiPrimaryContextPass`] schedule - this will guarantee your plugin supports both the single-pass and multi-pass modes.
    ///
    /// Your plugin code might look like this:
    ///
    /// ```no_run,rust
    /// # use bevy::prelude::*;
    /// # use bevy_egui::{egui, EguiContexts, EguiPlugin, EguiPrimaryContextPass};
    ///
    /// pub struct MyPlugin;
    ///
    /// impl Plugin for MyPlugin {
    ///     fn build(&self, app: &mut App) {
    ///         // Don't add the plugin for users, let them chose the default mode themselves
    ///         // and just make sure they initialize EguiPlugin before yours.
    ///         assert!(app.is_plugin_added::<EguiPlugin>());
    ///
    ///         app.add_systems(EguiPrimaryContextPass, ui_system);
    ///     }
    /// }
    ///
    /// fn ui_system(contexts: EguiContexts) -> Result {
    ///     // ...
    ///     Ok(())
    /// }
    /// ```
    #[deprecated(
        note = "The option to disable the multi-pass mode is now deprecated, use `EguiPlugin::default` instead"
    )]
    pub enable_multipass_for_primary_context: bool,

    /// Configures whether [`egui`] will be rendered above or below [`bevy_ui`](Bevy UI) GUIs.
    ///
    /// Defaults to [`UiRenderOrder::EguiAboveBevyUi`], on the assumption that games that use both
    /// will typically use Bevy UI for the primary game UI, and egui for debug overlays.
    #[cfg(feature = "bevy_ui")]
    pub ui_render_order: UiRenderOrder,

    /// Configure if bindless mode for rendering can be used on devices that has support for it.
    ///
    /// It is useful in cases where multiple textures are used to render UI
    /// and renderer needs to frequently switch between different textures.
    /// This avoids the cost of frequently changing bind groups.
    #[cfg(feature = "render")]
    pub bindless_mode_array_size: Option<std::num::NonZero<u32>>,
}

impl Default for EguiPlugin {
    fn default() -> Self {
        Self {
            #[allow(deprecated)]
            enable_multipass_for_primary_context: true,
            #[cfg(feature = "bevy_ui")]
            ui_render_order: UiRenderOrder::EguiAboveBevyUi,
            #[cfg(feature = "render")]
            bindless_mode_array_size: std::num::NonZero::new(16),
        }
    }
}

/// Configures the rendering order between [`egui`] and [`bevy_ui`](Bevy UI).
///
/// See [`EguiPlugin::ui_render_order`].
#[cfg(feature = "bevy_ui")]
#[derive(Debug, Clone, Copy, PartialEq, Eq)]
pub enum UiRenderOrder {
    /// [`egui`] UIs are rendered on top of [`bevy_ui`](Bevy UI).
    EguiAboveBevyUi,
    /// [`bevy_ui`](Bevy UI) UIs are rendered on top of [`egui`].
    BevyUiAboveEgui,
}

/// A resource for storing global plugin settings.
#[derive(Clone, Debug, Resource, Reflect)]
pub struct EguiGlobalSettings {
    /// Set this to `false` if you want to control the creation of [`EguiContext`] instances manually.
    ///
    /// By default, `bevy_egui` will create a context for the first camera an application creates.
    pub auto_create_primary_context: bool,
    /// Set this to `false` if you want to disable updating focused contexts by the plugin's systems
    /// (enabled by default).
    ///
    /// For more info, see the [`FocusedNonWindowEguiContext`] documentation.
    pub enable_focused_non_window_context_updates: bool,
    /// Controls running of the input systems.
    pub input_system_settings: EguiInputSystemSettings,
    /// Controls running of the [`absorb_bevy_input_system`] system, disabled by default.
    ///
    /// ## Considerations
    ///
    /// Enabling this system makes an assumption that `bevy_egui` takes priority in input handling
    /// over other plugins and systems. This should work ok as long as there's no other system
    /// clearing events the same way that might be in conflict with `bevy_egui`, and there's
    /// no other system that needs a non-interrupted flow of events.
    ///
    /// ## Alternative
    ///
    /// Apply `run_if(not(egui_wants_any_pointer_input))` or `run_if(not(egui_wants_any_keyboard_input))` to your systems
    /// that need to be disabled while Egui is using input (see the [`egui_wants_any_pointer_input`], [`egui_wants_any_keyboard_input`] run conditions).
    pub enable_absorb_bevy_input_system: bool,
    /// Controls whether `bevy_egui` updates [`CursorIcon`], enabled by default.
    ///
    /// If you want to have custom cursor icons in your app, set this to `false` to avoid Egui
    /// overriding the icons.
    pub enable_cursor_icon_updates: bool,
}

impl Default for EguiGlobalSettings {
    fn default() -> Self {
        Self {
            auto_create_primary_context: true,
            enable_focused_non_window_context_updates: true,
            input_system_settings: EguiInputSystemSettings::default(),
            enable_absorb_bevy_input_system: false,
            enable_cursor_icon_updates: true,
        }
    }
}

/// This resource is created if [`EguiPlugin`] is initialized with [`EguiPlugin::enable_multipass_for_primary_context`] set to `true`.
#[derive(Resource)]
pub struct EnableMultipassForPrimaryContext;

/// A component for storing Egui context settings.
#[derive(Clone, Debug, Component, Reflect)]
pub struct EguiContextSettings {
    /// If set to `true`, a user is expected to call [`egui::Context::run`] or [`egui::Context::begin_pass`] and [`egui::Context::end_pass`] manually.
    pub run_manually: bool,
    /// Global scale factor for Egui widgets (`1.0` by default).
    ///
    /// This setting can be used to force the UI to render in physical pixels regardless of DPI as follows:
    /// ```rust
    /// use bevy::{prelude::*, window::PrimaryWindow};
    /// use bevy_egui::EguiContextSettings;
    ///
    /// fn update_ui_scale_factor(mut egui_contexts: Query<(&mut EguiContextSettings, &Camera)>) {
    ///     for (mut egui_settings, camera) in egui_contexts {
    ///         egui_settings.scale_factor = 1.0 / camera.target_scaling_factor().unwrap_or(1.0);
    ///     }
    /// }
    /// ```
    pub scale_factor: f32,
    /// Is used as a default value for hyperlink [target](https://www.w3schools.com/tags/att_a_target.asp) hints.
    /// If not specified, `_self` will be used. Only matters in a web browser.
    #[cfg(feature = "open_url")]
    pub default_open_url_target: Option<String>,
    /// Controls if Egui should capture pointer input when using [`bevy_picking`] (i.e. suppress `bevy_picking` events when a pointer is over an Egui window).
    #[cfg(feature = "picking")]
    pub capture_pointer_input: bool,
    /// Controls running of the input systems.
    pub input_system_settings: EguiInputSystemSettings,
    /// Controls whether `bevy_egui` updates [`CursorIcon`], enabled by default.
    ///
    /// If you want to have custom cursor icons in your app, set this to `false` to avoid Egui
    /// overriding the icons.
    pub enable_cursor_icon_updates: bool,
}

// Just to keep the PartialEq
impl PartialEq for EguiContextSettings {
    #[allow(clippy::let_and_return)]
    fn eq(&self, other: &Self) -> bool {
        let eq = self.scale_factor == other.scale_factor;
        #[cfg(feature = "open_url")]
        let eq = eq && self.default_open_url_target == other.default_open_url_target;
        eq
    }
}

impl Default for EguiContextSettings {
    fn default() -> Self {
        Self {
            run_manually: false,
            scale_factor: 1.0,
            #[cfg(feature = "open_url")]
            default_open_url_target: None,
            #[cfg(feature = "picking")]
            capture_pointer_input: true,
            input_system_settings: EguiInputSystemSettings::default(),
            enable_cursor_icon_updates: true,
        }
    }
}

#[derive(Clone, Debug, Reflect, PartialEq, Eq)]
/// All the systems are enabled by default. These settings exist within both [`EguiGlobalSettings`] and [`EguiContextSettings`].
pub struct EguiInputSystemSettings {
    /// Controls running of the [`write_modifiers_keys_state_system`] system.
    pub run_write_modifiers_keys_state_system: bool,
    /// Controls running of the [`write_window_pointer_moved_events_system`] system.
    pub run_write_window_pointer_moved_events_system: bool,
    /// Controls running of the [`write_pointer_button_events_system`] system.
    pub run_write_pointer_button_events_system: bool,
    /// Controls running of the [`write_window_touch_events_system`] system.
    pub run_write_window_touch_events_system: bool,
    /// Controls running of the [`write_non_window_pointer_moved_events_system`] system.
    pub run_write_non_window_pointer_moved_events_system: bool,
    /// Controls running of the [`write_mouse_wheel_events_system`] system.
    pub run_write_mouse_wheel_events_system: bool,
    /// Controls running of the [`write_non_window_touch_events_system`] system.
    pub run_write_non_window_touch_events_system: bool,
    /// Controls running of the [`write_keyboard_input_events_system`] system.
    pub run_write_keyboard_input_events_system: bool,
    /// Controls running of the [`write_ime_events_system`] system.
    pub run_write_ime_events_system: bool,
    /// Controls running of the [`write_file_dnd_events_system`] system.
    pub run_write_file_dnd_events_system: bool,
    /// Controls running of the [`write_text_agent_channel_events_system`] system.
    #[cfg(target_arch = "wasm32")]
    pub run_write_text_agent_channel_events_system: bool,
    /// Controls running of the [`web_clipboard::write_web_clipboard_events_system`] system.
    #[cfg(all(feature = "manage_clipboard", target_arch = "wasm32"))]
    pub run_write_web_clipboard_events_system: bool,
}

impl Default for EguiInputSystemSettings {
    fn default() -> Self {
        Self {
            run_write_modifiers_keys_state_system: true,
            run_write_window_pointer_moved_events_system: true,
            run_write_pointer_button_events_system: true,
            run_write_window_touch_events_system: true,
            run_write_non_window_pointer_moved_events_system: true,
            run_write_mouse_wheel_events_system: true,
            run_write_non_window_touch_events_system: true,
            run_write_keyboard_input_events_system: true,
            run_write_ime_events_system: true,
            run_write_file_dnd_events_system: true,
            #[cfg(target_arch = "wasm32")]
            run_write_text_agent_channel_events_system: true,
            #[cfg(all(feature = "manage_clipboard", target_arch = "wasm32"))]
            run_write_web_clipboard_events_system: true,
        }
    }
}

/// Use this schedule to run your UI systems with the primary Egui context.
/// (Mandatory if the context is running in the multi-pass mode.)
#[derive(ScheduleLabel, Clone, Debug, PartialEq, Eq, Hash)]
pub struct EguiPrimaryContextPass;

/// A marker component for a primary Egui context.
#[derive(Component, Clone)]
#[require(EguiMultipassSchedule::new(EguiPrimaryContextPass))]
pub struct PrimaryEguiContext;

/// Add this component to your additional Egui contexts (e.g. when rendering to a new window or an image),
/// to enable multi-pass support. Note that each Egui context running in the multi-pass mode must use a unique schedule.
#[derive(Component, Clone)]
#[require(EguiContext)]
pub struct EguiMultipassSchedule(pub InternedScheduleLabel);

impl EguiMultipassSchedule {
    /// Constructs the component from a schedule label.
    pub fn new(schedule: impl ScheduleLabel) -> Self {
        Self(schedule.intern())
    }
}

/// Is used for storing Egui context input.
///
/// It gets reset during the [`crate::EguiInputSet::WriteEguiEvents`] system set.
#[derive(Component, Clone, Debug, Default, Deref, DerefMut)]
pub struct EguiInput(pub egui::RawInput);

/// Intermediate output buffer generated on an Egui pass end and consumed by the [`process_output_system`] system.
#[derive(Component, Clone, Default, Deref, DerefMut)]
pub struct EguiFullOutput(pub Option<egui::FullOutput>);

/// A resource for accessing clipboard.
///
/// The resource is available only if `manage_clipboard` feature is enabled.
#[cfg(all(feature = "manage_clipboard", not(target_os = "android")))]
#[derive(Default, Resource)]
pub struct EguiClipboard {
    #[cfg(not(target_arch = "wasm32"))]
    clipboard: thread_local::ThreadLocal<Option<RefCell<Clipboard>>>,
    #[cfg(target_arch = "wasm32")]
    clipboard: web_clipboard::WebClipboard,
}

/// Is used for storing Egui shapes and textures delta.
#[derive(Component, Clone, Default, Debug)]
pub struct EguiRenderOutput {
    /// Pairs of rectangles and paint commands.
    ///
    /// The field gets populated during the [`EguiPostUpdateSet::ProcessOutput`] system (belonging to bevy's [`PostUpdate`])
    /// and processed during [`render::EguiPassNode`]'s `update`.
    pub paint_jobs: Vec<egui::ClippedPrimitive>,
    /// The change in egui textures since last frame.
    pub textures_delta: egui::TexturesDelta,
}

impl EguiRenderOutput {
    /// Returns `true` if the output has no Egui shapes and no textures delta.
    pub fn is_empty(&self) -> bool {
        self.paint_jobs.is_empty() && self.textures_delta.is_empty()
    }
}

/// Stores last Egui output.
#[derive(Component, Clone, Default)]
pub struct EguiOutput {
    /// The field gets updated during [`process_output_system`] (in the [`EguiPostUpdateSet::ProcessOutput`] set, belonging to [`PostUpdate`]).
    pub platform_output: egui::PlatformOutput,
}

/// A component for storing `bevy_egui` context.
#[derive(Clone, Component, Default)]
#[require(
    EguiContextSettings,
    EguiInput,
    EguiContextPointerPosition,
    EguiContextPointerTouchId,
    EguiContextImeState,
    EguiFullOutput,
    EguiRenderOutput,
    EguiOutput,
    CursorIcon
)]
pub struct EguiContext {
    ctx: egui::Context,
}

impl EguiContext {
    /// Borrows the underlying Egui context immutably.
    ///
    /// Even though the mutable borrow isn't necessary, as the context is wrapped into `RwLock`,
    /// using the immutable getter is gated with the `immutable_ctx` feature. Using the immutable
    /// borrow is discouraged as it may cause unpredictable blocking in UI systems.
    ///
    /// When the context is queried with `&mut EguiContext`, the Bevy scheduler is able to make
    /// sure that the context isn't accessed concurrently and can perform other useful work
    /// instead of busy-waiting.
    #[cfg(feature = "immutable_ctx")]
    #[must_use]
    pub fn get(&self) -> &egui::Context {
        &self.ctx
    }

    /// Borrows the underlying Egui context mutably.
    ///
    /// Even though the mutable borrow isn't necessary, as the context is wrapped into `RwLock`,
    /// using the immutable getter is gated with the `immutable_ctx` feature. Using the immutable
    /// borrow is discouraged as it may cause unpredictable blocking in UI systems.
    ///
    /// When the context is queried with `&mut EguiContext`, the Bevy scheduler is able to make
    /// sure that the context isn't accessed concurrently and can perform other useful work
    /// instead of busy-waiting.
    #[must_use]
    pub fn get_mut(&mut self) -> &mut egui::Context {
        &mut self.ctx
    }
}

// This query is actually unused, but we use it just to cheat a relevant error message.
type EguiContextsPrimaryQuery<'w, 's> =
    Query<'w, 's, &'static mut EguiContext, With<PrimaryEguiContext>>;

type EguiContextsQuery<'w, 's> = Query<
    'w,
    's,
    (
        &'static mut EguiContext,
        Option<&'static PrimaryEguiContext>,
    ),
>;

#[derive(SystemParam)]
/// A helper SystemParam that provides a way to get [`EguiContext`] with less boilerplate and
/// combines a proxy interface to the [`EguiUserTextures`] resource.
pub struct EguiContexts<'w, 's> {
    q: EguiContextsQuery<'w, 's>,
    #[cfg(feature = "render")]
    user_textures: ResMut<'w, EguiUserTextures>,
}

#[allow(clippy::manual_try_fold)]
impl EguiContexts<'_, '_> {
    /// Returns an Egui context with the [`PrimaryEguiContext`] component.
    #[inline]
    pub fn ctx_mut(&mut self) -> Result<&mut egui::Context, QuerySingleError> {
        self.q.iter_mut().fold(
            Err(QuerySingleError::NoEntities(
                bevy_utils::prelude::DebugName::type_name::<EguiContextsPrimaryQuery>(),
            )),
            |result, (ctx, primary)| match (&result, primary) {
                (Err(QuerySingleError::MultipleEntities(_)), _) => result,
                (Err(QuerySingleError::NoEntities(_)), Some(_)) => Ok(ctx.into_inner().get_mut()),
                (Err(QuerySingleError::NoEntities(_)), None) => result,
                (Ok(_), Some(_)) => Err(QuerySingleError::MultipleEntities(
                    bevy_utils::prelude::DebugName::type_name::<EguiContextsPrimaryQuery>(),
                )),
                (Ok(_), None) => result,
            },
        )
    }

    /// Egui context of a specific entity.
    #[inline]
    pub fn ctx_for_entity_mut(
        &mut self,
        entity: Entity,
    ) -> Result<&mut egui::Context, QueryEntityError> {
        self.q
            .get_mut(entity)
            .map(|(context, _primary)| context.into_inner().get_mut())
    }

    /// Allows to get multiple contexts at the same time. This function is useful when you want
    /// to get multiple contexts without using the `immutable_ctx` feature.
    #[inline]
    pub fn ctx_for_entities_mut<const N: usize>(
        &mut self,
        ids: [Entity; N],
    ) -> Result<[&mut egui::Context; N], QueryEntityError> {
        self.q
            .get_many_mut(ids)
            .map(|arr| arr.map(|(ctx, _primary_window)| ctx.into_inner().get_mut()))
    }

    /// Returns an Egui context with the [`PrimaryEguiContext`] component.
    ///
    /// Even though the mutable borrow isn't necessary, as the context is wrapped into `RwLock`,
    /// using the immutable getter is gated with the `immutable_ctx` feature. Using the immutable
    /// borrow is discouraged as it may cause unpredictable blocking in UI systems.
    ///
    /// When the context is queried with `&mut EguiContext`, the Bevy scheduler is able to make
    /// sure that the context isn't accessed concurrently and can perform other useful work
    /// instead of busy-waiting.
    #[cfg(feature = "immutable_ctx")]
    #[inline]
    pub fn ctx(&self) -> Result<&egui::Context, QuerySingleError> {
        self.q.iter().fold(
            Err(QuerySingleError::NoEntities(
                bevy_utils::prelude::DebugName::type_name::<EguiContextsPrimaryQuery>(),
            )),
            |result, (ctx, primary)| match (&result, primary) {
                (Err(QuerySingleError::MultipleEntities(_)), _) => result,
                (Err(QuerySingleError::NoEntities(_)), Some(_)) => Ok(ctx.get()),
                (Err(QuerySingleError::NoEntities(_)), None) => result,
                (Ok(_), Some(_)) => Err(QuerySingleError::MultipleEntities(
                    bevy_utils::prelude::DebugName::type_name::<EguiContextsPrimaryQuery>(),
                )),
                (Ok(_), None) => result,
            },
        )
    }

    /// Egui context of a specific entity.
    ///
    /// Even though the mutable borrow isn't necessary, as the context is wrapped into `RwLock`,
    /// using the immutable getter is gated with the `immutable_ctx` feature. Using the immutable
    /// borrow is discouraged as it may cause unpredictable blocking in UI systems.
    ///
    /// When the context is queried with `&mut EguiContext`, the Bevy scheduler is able to make
    /// sure that the context isn't accessed concurrently and can perform other useful work
    /// instead of busy-waiting.
    #[inline]
    #[cfg(feature = "immutable_ctx")]
    pub fn ctx_for_entity(&self, entity: Entity) -> Result<&egui::Context, QueryEntityError> {
        self.q.get(entity).map(|(context, _primary)| context.get())
    }

    /// Can accept either a strong or a weak handle.
    ///
    /// You may want to pass a weak handle if you control removing texture assets in your
    /// application manually and don't want to bother with cleaning up textures in Egui.
    /// (The cleanup happens in [`free_egui_textures_system`].)
    ///
    /// You'll want to pass a strong handle if a texture is used only in Egui and there are no
    /// handle copies stored anywhere else.
    #[cfg(feature = "render")]
    pub fn add_image(&mut self, image: Handle<Image>) -> egui::TextureId {
        self.user_textures.add_image(image)
    }

    /// Removes the image handle and an Egui texture id associated with it.
    #[cfg(feature = "render")]
    #[track_caller]
    pub fn remove_image(&mut self, image: &Handle<Image>) -> Option<egui::TextureId> {
        self.user_textures.remove_image(image)
    }

    /// Returns an associated Egui texture id.
    #[cfg(feature = "render")]
    #[must_use]
    #[track_caller]
    pub fn image_id(&self, image: &Handle<Image>) -> Option<egui::TextureId> {
        self.user_textures.image_id(image)
    }
}

/// A resource for storing `bevy_egui` user textures.
#[derive(Clone, Resource, ExtractResource)]
#[cfg(feature = "render")]
pub struct EguiUserTextures {
    textures: HashMap<Handle<Image>, u64>,
    free_list: Vec<u64>,
}

#[cfg(feature = "render")]
impl Default for EguiUserTextures {
    fn default() -> Self {
        Self {
            textures: HashMap::default(),
            free_list: vec![0],
        }
    }
}

#[cfg(feature = "render")]
impl EguiUserTextures {
    /// Can accept either a strong or a weak handle.
    ///
    /// You may want to pass a weak handle if you control removing texture assets in your
    /// application manually and don't want to bother with cleaning up textures in Egui.
    /// (The cleanup happens in [`free_egui_textures_system`].)
    ///
    /// You'll want to pass a strong handle if a texture is used only in Egui and there are no
    /// handle copies stored anywhere else.
    pub fn add_image(&mut self, image: Handle<Image>) -> egui::TextureId {
        let id = *self.textures.entry(image.clone()).or_insert_with(|| {
            let id = self
                .free_list
                .pop()
                .expect("free list must contain at least 1 element");
            log::debug!("Add a new image (id: {}, handle: {:?})", id, image);
            if self.free_list.is_empty() {
                self.free_list.push(id.checked_add(1).expect("out of ids"));
            }
            id
        });
        egui::TextureId::User(id)
    }

    /// Removes the image handle and an Egui texture id associated with it.
    pub fn remove_image(&mut self, image: &Handle<Image>) -> Option<egui::TextureId> {
        let id = self.textures.remove(image);
        log::debug!("Remove image (id: {:?}, handle: {:?})", id, image);
        if let Some(id) = id {
            self.free_list.push(id);
        }
        id.map(egui::TextureId::User)
    }

    /// Returns an associated Egui texture id.
    #[must_use]
    pub fn image_id(&self, image: &Handle<Image>) -> Option<egui::TextureId> {
        self.textures
            .get(image)
            .map(|&id| egui::TextureId::User(id))
    }
}

/// Stores physical size and scale factor, is used as a helper to calculate logical size.
/// The component lives only in the Render world.
#[derive(Component, Debug, Default, Clone, Copy, PartialEq)]
pub struct RenderComputedScaleFactor {
    /// Scale factor ([`EguiContextSettings::scale_factor`] multiplied by [`bevy_render::camera::Camera::target_scaling_factor`]).
    pub scale_factor: f32,
}

/// The names of `bevy_egui` nodes.
pub mod node {
    /// The main egui pass.
    pub const EGUI_PASS: &str = "egui_pass";
}

#[derive(SystemSet, Clone, Hash, Debug, Eq, PartialEq)]
/// The `bevy_egui` plugin startup system sets.
pub enum EguiStartupSet {
    /// Initializes a primary Egui context (see [`setup_primary_egui_context_system`]).
    InitContexts,
}

/// System sets that run during the [`PreUpdate`] schedule.
#[derive(SystemSet, Clone, Hash, Debug, Eq, PartialEq)]
pub enum EguiPreUpdateSet {
    /// Initializes Egui contexts for newly created render targets.
    InitContexts,
    /// Reads Egui inputs (keyboard, mouse, etc) and writes them into the [`EguiInput`] resource.
    ///
    /// To modify the input, you can hook your system like this:
    ///
    /// `system.after(EguiPreUpdateSet::ProcessInput).before(EguiSet::BeginPass)`.
    ProcessInput,
    /// Begins the `egui` pass.
    BeginPass,
}

/// Subsets of the [`EguiPreUpdateSet::ProcessInput`] set.
#[derive(SystemSet, Clone, Hash, Debug, Eq, PartialEq)]
pub enum EguiInputSet {
    /// Reads key modifiers state and pointer positions.
    ///
    /// This is where [`HoveredNonWindowEguiContext`] should get inserted or removed.
    InitReading,
    /// Processes window mouse button click and touch events, updates [`FocusedNonWindowEguiContext`] based on [`HoveredNonWindowEguiContext`].
    FocusContext,
    /// Processes rest of the events for both window and non-window contexts.
    ReadBevyEvents,
    /// Feeds all the events into [`EguiInput`].
    WriteEguiEvents,
}

/// System sets that run during the [`PostUpdate`] schedule.
#[derive(SystemSet, Clone, Hash, Debug, Eq, PartialEq)]
pub enum EguiPostUpdateSet {
    /// Ends Egui pass.
    EndPass,
    /// Processes Egui output, reads paint jobs for the renderer.
    ProcessOutput,
    /// Post-processing of Egui output (updates textures, browser virtual keyboard state, etc).
    PostProcessOutput,
}

impl Plugin for EguiPlugin {
    fn build(&self, app: &mut App) {
        app.register_type::<EguiGlobalSettings>();
        app.register_type::<EguiContextSettings>();
        app.init_resource::<EguiGlobalSettings>();
        app.init_resource::<ModifierKeysState>();
        app.init_resource::<EguiWantsInput>();
        app.init_resource::<WindowToEguiContextMap>();
        app.add_message::<EguiInputEvent>();
        app.add_message::<EguiFileDragAndDropEvent>();

        #[allow(deprecated)]
        if self.enable_multipass_for_primary_context {
            app.insert_resource(EnableMultipassForPrimaryContext);
        }

        #[cfg(feature = "render")]
        {
            app.init_resource::<EguiManagedTextures>();
            app.init_resource::<EguiUserTextures>();
            app.add_plugins(ExtractResourcePlugin::<EguiUserTextures>::default());
            app.add_plugins(ExtractResourcePlugin::<
                render::systems::ExtractedEguiManagedTextures,
            >::default());
        }

        #[cfg(target_arch = "wasm32")]
        app.init_non_send_resource::<SubscribedEvents>();

        #[cfg(all(feature = "manage_clipboard", not(target_os = "android")))]
        app.init_resource::<EguiClipboard>();

        app.configure_sets(
            PreUpdate,
            (
                EguiPreUpdateSet::InitContexts,
                EguiPreUpdateSet::ProcessInput.after(InputSystems),
                EguiPreUpdateSet::BeginPass,
            )
                .chain(),
        );
        app.configure_sets(
            PreUpdate,
            (
                EguiInputSet::InitReading,
                EguiInputSet::FocusContext,
                EguiInputSet::ReadBevyEvents,
                EguiInputSet::WriteEguiEvents,
            )
                .chain(),
        );
        #[cfg(not(feature = "accesskit_placeholder"))]
        app.configure_sets(
            PostUpdate,
            (
                EguiPostUpdateSet::EndPass,
                EguiPostUpdateSet::ProcessOutput,
                EguiPostUpdateSet::PostProcessOutput,
            )
                .chain(),
        );
        #[cfg(feature = "accesskit_placeholder")]
        app.configure_sets(
            PostUpdate,
            (
                EguiPostUpdateSet::EndPass,
                EguiPostUpdateSet::ProcessOutput,
                EguiPostUpdateSet::PostProcessOutput
                    .before(bevy_a11y::AccessibilitySystems::Update),
            )
                .chain(),
        );

        // Startup systems.
        #[cfg(all(feature = "manage_clipboard", target_arch = "wasm32"))]
        {
            app.add_systems(PreStartup, web_clipboard::startup_setup_web_events_system);
        }
        #[cfg(feature = "render")]
        app.add_systems(
            PreStartup,
            (
                (setup_primary_egui_context_system, ApplyDeferred)
                    .run_if(|s: Res<EguiGlobalSettings>| s.auto_create_primary_context),
                update_ui_size_and_scale_system,
            )
                .chain()
                .in_set(EguiStartupSet::InitContexts),
        );

        // PreUpdate systems.
        #[cfg(feature = "render")]
        app.add_systems(
            PreUpdate,
            (
                setup_primary_egui_context_system
                    .run_if(|s: Res<EguiGlobalSettings>| s.auto_create_primary_context),
                WindowToEguiContextMap::on_egui_context_added_system,
                WindowToEguiContextMap::on_egui_context_removed_system,
                ApplyDeferred,
                update_ui_size_and_scale_system,
            )
                .chain()
                .in_set(EguiPreUpdateSet::InitContexts),
        );
        app.add_systems(
            PreUpdate,
            (
                (
                    write_modifiers_keys_state_system.run_if(input_system_is_enabled(|s| {
                        s.run_write_modifiers_keys_state_system
                    })),
                    write_window_pointer_moved_events_system.run_if(input_system_is_enabled(|s| {
                        s.run_write_window_pointer_moved_events_system
                    })),
                )
                    .in_set(EguiInputSet::InitReading),
                (
                    write_pointer_button_events_system.run_if(input_system_is_enabled(|s| {
                        s.run_write_pointer_button_events_system
                    })),
                    write_window_touch_events_system.run_if(input_system_is_enabled(|s| {
                        s.run_write_window_touch_events_system
                    })),
                )
                    .in_set(EguiInputSet::FocusContext),
                (
                    write_non_window_pointer_moved_events_system.run_if(input_system_is_enabled(
                        |s| s.run_write_non_window_pointer_moved_events_system,
                    )),
                    write_non_window_touch_events_system.run_if(input_system_is_enabled(|s| {
                        s.run_write_non_window_touch_events_system
                    })),
                    write_mouse_wheel_events_system.run_if(input_system_is_enabled(|s| {
                        s.run_write_mouse_wheel_events_system
                    })),
                    write_keyboard_input_events_system.run_if(input_system_is_enabled(|s| {
                        s.run_write_keyboard_input_events_system
                    })),
                    write_ime_events_system
                        .run_if(input_system_is_enabled(|s| s.run_write_ime_events_system)),
                    write_file_dnd_events_system.run_if(input_system_is_enabled(|s| {
                        s.run_write_file_dnd_events_system
                    })),
                )
                    .in_set(EguiInputSet::ReadBevyEvents),
                (
                    write_egui_input_system,
                    absorb_bevy_input_system.run_if(|settings: Res<EguiGlobalSettings>| {
                        settings.enable_absorb_bevy_input_system
                    }),
                )
                    .in_set(EguiInputSet::WriteEguiEvents),
            )
                .chain()
                .in_set(EguiPreUpdateSet::ProcessInput),
        );
        app.add_systems(
            PreUpdate,
            begin_pass_system.in_set(EguiPreUpdateSet::BeginPass),
        );

        // Web-specific resources and systems.
        #[cfg(target_arch = "wasm32")]
        {
            use std::sync::{LazyLock, Mutex};

            let maybe_window_plugin = app.get_added_plugins::<bevy_window::WindowPlugin>();

            if !maybe_window_plugin.is_empty()
                && maybe_window_plugin[0].primary_window.is_some()
                && maybe_window_plugin[0]
                    .primary_window
                    .as_ref()
                    .unwrap()
                    .prevent_default_event_handling
            {
                app.init_resource::<TextAgentChannel>();

                let (sender, receiver) = crossbeam_channel::unbounded();
                static TOUCH_INFO: LazyLock<Mutex<VirtualTouchInfo>> =
                    LazyLock::new(|| Mutex::new(VirtualTouchInfo::default()));

                app.insert_resource(SafariVirtualKeyboardTouchState {
                    sender,
                    receiver,
                    touch_info: &TOUCH_INFO,
                });

                app.add_systems(
                    PreStartup,
                    install_text_agent_system.in_set(EguiStartupSet::InitContexts),
                );

                app.add_systems(
                    PreUpdate,
                    write_text_agent_channel_events_system
                        .run_if(input_system_is_enabled(|s| {
                            s.run_write_text_agent_channel_events_system
                        }))
                        .in_set(EguiPreUpdateSet::ProcessInput)
                        .in_set(EguiInputSet::ReadBevyEvents),
                );

                if is_mobile_safari() {
                    app.add_systems(
                        PostUpdate,
                        process_safari_virtual_keyboard_system
                            .in_set(EguiPostUpdateSet::PostProcessOutput),
                    );
                }
            }

            #[cfg(feature = "manage_clipboard")]
            app.add_systems(
                PreUpdate,
                web_clipboard::write_web_clipboard_events_system
                    .run_if(input_system_is_enabled(|s| {
                        s.run_write_web_clipboard_events_system
                    }))
                    .in_set(EguiPreUpdateSet::ProcessInput)
                    .in_set(EguiInputSet::ReadBevyEvents),
            );
        }

        // PostUpdate systems.
        app.add_systems(
            PostUpdate,
            (run_egui_context_pass_loop_system, end_pass_system)
                .chain()
                .in_set(EguiPostUpdateSet::EndPass),
        );
        app.add_systems(
            PostUpdate,
            (
                process_output_system,
                write_egui_wants_input_system,
                process_ime_system.after(process_output_system),
            )
                .in_set(EguiPostUpdateSet::ProcessOutput),
        );
        #[cfg(feature = "picking")]
        if app.is_plugin_added::<bevy_picking::PickingPlugin>() {
            app.add_systems(PostUpdate, capture_pointer_input_system);
        } else {
            log::warn!(
                "The `bevy_egui/picking` feature is enabled, but `PickingPlugin` is not added (if you use Bevy's `DefaultPlugins`, make sure the `bevy/bevy_picking` feature is enabled too)"
            );
        }

        #[cfg(feature = "render")]
        app.add_systems(
            PostUpdate,
            update_egui_textures_system.in_set(EguiPostUpdateSet::PostProcessOutput),
        )
        .add_systems(
            Render,
            render::systems::prepare_egui_transforms_system.in_set(RenderSystems::Prepare),
        )
        .add_systems(
            Render,
            render::systems::queue_bind_groups_system.in_set(RenderSystems::Queue),
        )
        .add_systems(
            Render,
            render::systems::queue_pipelines_system.in_set(RenderSystems::Queue),
        )
        .add_systems(Last, free_egui_textures_system);

        #[cfg(feature = "render")]
        {
            load_internal_asset!(
                app,
                render::EGUI_SHADER_HANDLE,
                "render/egui.wgsl",
                bevy_shader::Shader::from_wgsl
            );

            let Some(render_app) = app.get_sub_app_mut(RenderApp) else {
                return;
            };

            let egui_graph_2d = render::get_egui_graph(render_app);
            let egui_graph_3d = render::get_egui_graph(render_app);
            let mut graph = render_app
                .world_mut()
                .resource_mut::<bevy_render::render_graph::RenderGraph>();

            if let Some(graph_2d) =
                graph.get_sub_graph_mut(bevy_core_pipeline::core_2d::graph::Core2d)
            {
                graph_2d.add_sub_graph(render::graph::SubGraphEgui, egui_graph_2d);
                graph_2d.add_node(
                    render::graph::NodeEgui::EguiPass,
                    render::RunEguiSubgraphOnEguiViewNode,
                );
                graph_2d.add_node_edge(
                    bevy_core_pipeline::core_2d::graph::Node2d::EndMainPass,
                    render::graph::NodeEgui::EguiPass,
                );
                graph_2d.add_node_edge(
                    bevy_core_pipeline::core_2d::graph::Node2d::EndMainPassPostProcessing,
                    render::graph::NodeEgui::EguiPass,
                );
                graph_2d.add_node_edge(
                    render::graph::NodeEgui::EguiPass,
                    bevy_core_pipeline::core_2d::graph::Node2d::Upscaling,
                );
            }

            if let Some(graph_3d) =
                graph.get_sub_graph_mut(bevy_core_pipeline::core_3d::graph::Core3d)
            {
                graph_3d.add_sub_graph(render::graph::SubGraphEgui, egui_graph_3d);
                graph_3d.add_node(
                    render::graph::NodeEgui::EguiPass,
                    render::RunEguiSubgraphOnEguiViewNode,
                );
                graph_3d.add_node_edge(
                    bevy_core_pipeline::core_3d::graph::Node3d::EndMainPass,
                    render::graph::NodeEgui::EguiPass,
                );
                graph_3d.add_node_edge(
                    bevy_core_pipeline::core_3d::graph::Node3d::EndMainPassPostProcessing,
                    render::graph::NodeEgui::EguiPass,
                );
                graph_3d.add_node_edge(
                    render::graph::NodeEgui::EguiPass,
                    bevy_core_pipeline::core_3d::graph::Node3d::Upscaling,
                );
            }
        }

        #[cfg(feature = "accesskit_placeholder")]
        app.add_systems(
            PostUpdate,
            update_accessibility_system.in_set(EguiPostUpdateSet::PostProcessOutput),
        );
    }

    #[cfg(feature = "render")]
    fn finish(&self, app: &mut App) {
        #[cfg(feature = "bevy_ui")]
        let bevy_ui_is_enabled = app.is_plugin_added::<bevy_ui_render::UiRenderPlugin>();

        if let Some(render_app) = app.get_sub_app_mut(RenderApp) {
            render_app
                .insert_resource(render::EguiRenderSettings {
                    bindless_mode_array_size: self.bindless_mode_array_size,
                })
                .init_resource::<render::EguiPipeline>()
                .init_resource::<SpecializedRenderPipelines<render::EguiPipeline>>()
                .init_resource::<render::systems::EguiTransforms>()
                .init_resource::<render::systems::EguiRenderData>()
                .add_systems(
                    // Seems to be just the set to add/remove nodes, as it'll run before
                    // `RenderSystems::ExtractCommands` where render nodes get updated.
                    ExtractSchedule,
                    render::extract_egui_camera_view_system,
                )
                .add_systems(
                    Render,
                    render::systems::prepare_egui_transforms_system.in_set(RenderSystems::Prepare),
                )
                .add_systems(
                    Render,
                    render::systems::prepare_egui_render_target_data_system
                        .in_set(RenderSystems::Prepare),
                )
                .add_systems(
                    Render,
                    render::systems::queue_bind_groups_system.in_set(RenderSystems::Queue),
                )
                .add_systems(
                    Render,
                    render::systems::queue_pipelines_system.in_set(RenderSystems::Queue),
                );

            // Configure a fixed rendering order between Bevy UI and egui.
            // Otherwise, this order is effectively decided at random on every game startup.
            #[cfg(feature = "bevy_ui")]
            if bevy_ui_is_enabled {
                use bevy_render::render_graph::RenderLabel;
                let mut graph = render_app
                    .world_mut()
                    .resource_mut::<bevy_render::render_graph::RenderGraph>();
                let (below, above) = match self.ui_render_order {
                    UiRenderOrder::EguiAboveBevyUi => (
                        bevy_ui_render::graph::NodeUi::UiPass.intern(),
                        render::graph::NodeEgui::EguiPass.intern(),
                    ),
                    UiRenderOrder::BevyUiAboveEgui => (
                        render::graph::NodeEgui::EguiPass.intern(),
                        bevy_ui_render::graph::NodeUi::UiPass.intern(),
                    ),
                };
                if let Some(graph_2d) =
                    graph.get_sub_graph_mut(bevy_core_pipeline::core_2d::graph::Core2d)
                {
                    // Only apply if the bevy_ui plugin is actually enabled.
                    // In theory we could use RenderGraph::try_add_node_edge instead and ignore the result,
                    // but that still seems to end up writing the corrupt edge into the graph,
                    // causing the game to panic down the line.
                    match graph_2d.get_node_state(bevy_ui_render::graph::NodeUi::UiPass) {
                        Ok(_) => {
                            graph_2d.add_node_edge(below, above);
                        }
                        Err(err) => log::warn!(
                            error = &err as &dyn std::error::Error,
                            "bevy_ui::UiPlugin is enabled but could not be found in 2D render graph, rendering order will be inconsistent",
                        ),
                    }
                }
                if let Some(graph_3d) =
                    graph.get_sub_graph_mut(bevy_core_pipeline::core_3d::graph::Core3d)
                {
                    match graph_3d.get_node_state(bevy_ui_render::graph::NodeUi::UiPass) {
                        Ok(_) => {
                            graph_3d.add_node_edge(below, above);
                        }
                        Err(err) => log::warn!(
                            error = &err as &dyn std::error::Error,
                            "bevy_ui::UiPlugin is enabled but could not be found in 3D render graph, rendering order will be inconsistent",
                        ),
                    }
                }
            } else {
                log::debug!(
                    "bevy_ui feature is enabled, but bevy_ui::UiPlugin is disabled, not applying configured rendering order"
                )
            }
        }
    }
}

fn input_system_is_enabled(
    test: impl Fn(&EguiInputSystemSettings) -> bool,
) -> impl Fn(Res<EguiGlobalSettings>) -> bool {
    move |settings| test(&settings.input_system_settings)
}

/// Contains textures allocated and painted by Egui.
#[cfg(feature = "render")]
#[derive(Resource, Deref, DerefMut, Default)]
pub struct EguiManagedTextures(pub HashMap<(Entity, u64), EguiManagedTexture>);

/// Represents a texture allocated and painted by Egui.
#[cfg(feature = "render")]
pub struct EguiManagedTexture {
    /// Assets store handle.
    pub handle: Handle<Image>,
    /// Stored in full so we can do partial updates (which bevy doesn't support).
    pub color_image: egui::ColorImage,
}

/// Adds bevy_egui components to a first found camera assuming it's a primary one.
///
/// To disable this behavior, set [`EguiGlobalSettings::auto_create_primary_context`] to `false` before you create your first camera.
/// When spawning a camera to which you want to attach the primary Egui context, insert the [`EguiPrimaryContextPass`] component into the respective camera entity.
#[cfg(feature = "render")]
pub fn setup_primary_egui_context_system(
    mut commands: Commands,
    new_cameras: Query<(Entity, Option<&EguiContext>), Added<bevy_camera::Camera>>,
    #[cfg(feature = "accesskit_placeholder")] adapters: Option<
        NonSend<bevy_winit::accessibility::AccessKitAdapters>,
    >,
    #[cfg(feature = "accesskit_placeholder")] mut manage_accessibility_updates: ResMut<
        bevy_a11y::ManageAccessibilityUpdates,
    >,
    enable_multipass_for_primary_context: Option<Res<EnableMultipassForPrimaryContext>>,
    mut egui_context_exists: Local<bool>,
) -> Result {
    for (camera_entity, context) in new_cameras {
        if context.is_some() || *egui_context_exists {
            *egui_context_exists = true;
            return Ok(());
        }

        let context = EguiContext::default();
        #[cfg(feature = "accesskit_placeholder")]
        if let Some(adapters) = &adapters {
            // TODO: before re-enabling accesskit support, move to another system to do this for every context.
            if adapters.get(&camera_entity).is_some() {
                context.ctx.enable_accesskit();
                **manage_accessibility_updates = false;
            }
        }

        log::debug!("Creating a primary Egui context");
        // See the list of required components to check the full list of components we add.
        let mut camera_commands = commands.get_entity(camera_entity)?;
        camera_commands.insert(context).insert(PrimaryEguiContext);
        if enable_multipass_for_primary_context.is_some() {
            camera_commands.insert(EguiMultipassSchedule::new(EguiPrimaryContextPass));
        }
        *egui_context_exists = true;
    }

    Ok(())
}

#[cfg(all(feature = "manage_clipboard", not(target_os = "android")))]
impl EguiClipboard {
    /// Places the text onto the clipboard.
    pub fn set_text(&mut self, contents: &str) {
        self.set_text_impl(contents);
    }

    /// Sets the internal buffer of clipboard contents.
    /// This buffer is used to remember the contents of the last "Paste" event.
    #[cfg(target_arch = "wasm32")]
    pub fn set_text_internal(&mut self, text: &str) {
        self.clipboard.set_text_internal(text);
    }

    /// Gets clipboard text content. Returns [`None`] if clipboard provider is unavailable or returns an error.
    #[must_use]
    pub fn get_text(&mut self) -> Option<String> {
        self.get_text_impl()
    }

    /// Places an image to the clipboard.
    pub fn set_image(&mut self, image: &egui::ColorImage) {
        self.set_image_impl(image);
    }

    /// Receives a clipboard event sent by the `copy`/`cut`/`paste` listeners.
    #[cfg(target_arch = "wasm32")]
    pub fn try_receive_clipboard_event(&self) -> Option<web_clipboard::WebClipboardEvent> {
        self.clipboard.try_receive_clipboard_event()
    }

    #[cfg(not(target_arch = "wasm32"))]
    fn set_text_impl(&mut self, contents: &str) {
        if let Some(mut clipboard) = self.get() {
            if let Err(err) = clipboard.set_text(contents.to_owned()) {
                log::error!("Failed to set clipboard contents: {:?}", err);
            }
        }
    }

    #[cfg(target_arch = "wasm32")]
    fn set_text_impl(&mut self, contents: &str) {
        self.clipboard.set_text(contents);
    }

    #[cfg(not(target_arch = "wasm32"))]
    fn get_text_impl(&mut self) -> Option<String> {
        if let Some(mut clipboard) = self.get() {
            match clipboard.get_text() {
                Ok(contents) => return Some(contents),
                // We don't want to spam with this error as it usually means that the clipboard is either empty or has an incompatible format (e.g. image).
                Err(arboard::Error::ContentNotAvailable) => return Some("".to_string()),
                Err(err) => log::error!("Failed to get clipboard contents: {:?}", err),
            }
        };
        None
    }

    #[cfg(target_arch = "wasm32")]
    #[allow(clippy::unnecessary_wraps)]
    fn get_text_impl(&mut self) -> Option<String> {
        self.clipboard.get_text()
    }

    #[cfg(not(target_arch = "wasm32"))]
    fn set_image_impl(&mut self, image: &egui::ColorImage) {
        if let Some(mut clipboard) = self.get() {
            if let Err(err) = clipboard.set_image(arboard::ImageData {
                width: image.width(),
                height: image.height(),
                bytes: std::borrow::Cow::Borrowed(bytemuck::cast_slice(&image.pixels)),
            }) {
                log::error!("Failed to set clipboard contents: {:?}", err);
            }
        }
    }

    #[cfg(target_arch = "wasm32")]
    fn set_image_impl(&mut self, image: &egui::ColorImage) {
        self.clipboard.set_image(image);
    }

    #[cfg(not(target_arch = "wasm32"))]
    fn get(&self) -> Option<RefMut<'_, Clipboard>> {
        self.clipboard
            .get_or(|| {
                Clipboard::new()
                    .map(RefCell::new)
                    .map_err(|err| {
                        log::error!("Failed to initialize clipboard: {:?}", err);
                    })
                    .ok()
            })
            .as_ref()
            .map(|cell| cell.borrow_mut())
    }
}

/// The ordering value used for [`bevy_picking`].
#[cfg(feature = "picking")]
pub const PICKING_ORDER: f32 = 1_000_000.0;

/// Captures pointers on Egui windows for [`bevy_picking`].
#[cfg(feature = "picking")]
pub fn capture_pointer_input_system(
    pointers: Query<(&PointerId, &PointerLocation)>,
    mut egui_context: Query<(
        Entity,
        &mut EguiContext,
        &EguiContextSettings,
        &bevy_camera::Camera,
    )>,
    mut output: MessageWriter<PointerHits>,
    window_to_egui_context_map: Res<WindowToEguiContextMap>,
) {
    use helpers::QueryHelper;

    for (pointer, location) in pointers
        .iter()
        .filter_map(|(i, p)| p.location.as_ref().map(|l| (i, l)))
    {
        if let NormalizedRenderTarget::Window(window) = location.target {
            for window_context_entity in window_to_egui_context_map
                .window_to_contexts
                .get(&window.entity())
                .cloned()
                .unwrap_or_default()
            {
                let Some((entity, mut ctx, settings, camera)) =
                    egui_context.get_some_mut(window_context_entity)
                else {
                    continue;
                };
                if !camera
                    .physical_viewport_rect()
                    .is_some_and(|rect| rect.as_rect().contains(location.position))
                {
                    continue;
                }

                if settings.capture_pointer_input && ctx.get_mut().wants_pointer_input() {
                    let entry = (entity, HitData::new(entity, 0.0, None, None));
                    output.write(PointerHits::new(
                        *pointer,
                        Vec::from([entry]),
                        PICKING_ORDER,
                    ));
                }
            }
        }
    }
}

/// Updates textures painted by Egui.
#[cfg(feature = "render")]
pub fn update_egui_textures_system(
    mut egui_render_output: Query<(Entity, &EguiRenderOutput)>,
    mut egui_managed_textures: ResMut<EguiManagedTextures>,
    mut image_assets: ResMut<Assets<Image>>,
) {
    for (entity, egui_render_output) in egui_render_output.iter_mut() {
        for (texture_id, image_delta) in &egui_render_output.textures_delta.set {
            let color_image = render::as_color_image(&image_delta.image);

            let texture_id = match texture_id {
                egui::TextureId::Managed(texture_id) => *texture_id,
                egui::TextureId::User(_) => continue,
            };

            let sampler = ImageSampler::Descriptor(render::texture_options_as_sampler_descriptor(
                &image_delta.options,
            ));
            if let Some(pos) = image_delta.pos {
                // Partial update.
                if let Some(managed_texture) = egui_managed_textures.get_mut(&(entity, texture_id))
                {
                    // TODO: when bevy supports it, only update the part of the texture that changes.
                    update_image_rect(&mut managed_texture.color_image, pos, &color_image);
                    let image =
                        render::color_image_as_bevy_image(&managed_texture.color_image, sampler);
                    managed_texture.handle = image_assets.add(image);
                } else {
                    log::warn!("Partial update of a missing texture (id: {:?})", texture_id);
                }
            } else {
                // Full update.
                let image = render::color_image_as_bevy_image(&color_image, sampler);
                let handle = image_assets.add(image);
                egui_managed_textures.insert(
                    (entity, texture_id),
                    EguiManagedTexture {
                        handle,
                        color_image,
                    },
                );
            }
        }
    }

    fn update_image_rect(dest: &mut egui::ColorImage, [x, y]: [usize; 2], src: &egui::ColorImage) {
        for sy in 0..src.height() {
            for sx in 0..src.width() {
                dest[(x + sx, y + sy)] = src[(sx, sy)];
            }
        }
    }
}

/// This system is responsible for deleting image assets of freed Egui-managed textures and deleting Egui user textures of removed Bevy image assets.
///
/// If you add textures via [`EguiContexts::add_image`] or [`EguiUserTextures::add_image`] by passing a weak handle,
/// the systems ensures that corresponding Egui textures are cleaned up as well.
#[cfg(feature = "render")]
pub fn free_egui_textures_system(
    mut egui_user_textures: ResMut<EguiUserTextures>,
    egui_render_output: Query<(Entity, &EguiRenderOutput)>,
    mut egui_managed_textures: ResMut<EguiManagedTextures>,
    mut image_assets: ResMut<Assets<Image>>,
    mut image_events: MessageReader<AssetEvent<Image>>,
) {
    for (entity, egui_render_output) in egui_render_output.iter() {
        for &texture_id in &egui_render_output.textures_delta.free {
            if let egui::TextureId::Managed(texture_id) = texture_id {
                let managed_texture = egui_managed_textures.remove(&(entity, texture_id));
                if let Some(managed_texture) = managed_texture {
                    image_assets.remove(&managed_texture.handle);
                }
            }
        }
    }

    for image_event in image_events.read() {
        if let AssetEvent::Removed { id } = image_event
            && let AssetId::Uuid { uuid } = id
        {
            egui_user_textures.remove_image(&Handle::Uuid(*uuid, std::marker::PhantomData));
        }
    }
}

/// Helper function for outputting a String from a JsValue
#[cfg(target_arch = "wasm32")]
pub fn string_from_js_value(value: &JsValue) -> String {
    value.as_string().unwrap_or_else(|| format!("{value:#?}"))
}

#[cfg(target_arch = "wasm32")]
struct EventClosure<T> {
    target: web_sys::EventTarget,
    event_name: String,
    closure: wasm_bindgen::closure::Closure<dyn FnMut(T)>,
}

/// Stores event listeners.
#[cfg(target_arch = "wasm32")]
#[derive(Default)]
pub struct SubscribedEvents {
    #[cfg(feature = "manage_clipboard")]
    clipboard_event_closures: Vec<EventClosure<web_sys::ClipboardEvent>>,
    composition_event_closures: Vec<EventClosure<web_sys::CompositionEvent>>,
    keyboard_event_closures: Vec<EventClosure<web_sys::KeyboardEvent>>,
    input_event_closures: Vec<EventClosure<web_sys::InputEvent>>,
    touch_event_closures: Vec<EventClosure<web_sys::TouchEvent>>,
}

#[cfg(target_arch = "wasm32")]
impl SubscribedEvents {
    /// Use this method to unsubscribe from all stored events, this can be useful
    /// for gracefully destroying a Bevy instance in a page.
    pub fn unsubscribe_from_all_events(&mut self) {
        #[cfg(feature = "manage_clipboard")]
        Self::unsubscribe_from_events(&mut self.clipboard_event_closures);
        Self::unsubscribe_from_events(&mut self.composition_event_closures);
        Self::unsubscribe_from_events(&mut self.keyboard_event_closures);
        Self::unsubscribe_from_events(&mut self.input_event_closures);
        Self::unsubscribe_from_events(&mut self.touch_event_closures);
    }

    fn unsubscribe_from_events<T>(events: &mut Vec<EventClosure<T>>) {
        let events_to_unsubscribe = std::mem::take(events);

        if !events_to_unsubscribe.is_empty() {
            for event in events_to_unsubscribe {
                if let Err(err) = event.target.remove_event_listener_with_callback(
                    event.event_name.as_str(),
                    event.closure.as_ref().unchecked_ref(),
                ) {
                    log::error!(
                        "Failed to unsubscribe from event: {}",
                        string_from_js_value(&err)
                    );
                }
            }
        }
    }
}

#[derive(QueryData)]
#[query_data(mutable)]
#[allow(missing_docs)]
#[cfg(feature = "render")]
pub struct UpdateUiSizeAndScaleQuery {
    ctx: &'static mut EguiContext,
    egui_input: &'static mut EguiInput,
    egui_settings: &'static EguiContextSettings,
    camera: &'static bevy_camera::Camera,
}

#[cfg(feature = "render")]
/// Updates UI [`egui::RawInput::screen_rect`] and calls [`egui::Context::set_pixels_per_point`].
pub fn update_ui_size_and_scale_system(mut contexts: Query<UpdateUiSizeAndScaleQuery>) {
    for mut context in contexts.iter_mut() {
        let Some((scale_factor, viewport_rect)) = context
            .camera
            .target_scaling_factor()
            .map(|scale_factor| scale_factor * context.egui_settings.scale_factor)
            .zip(context.camera.physical_viewport_rect())
        else {
            continue;
        };

        let viewport_rect = egui::Rect {
            min: helpers::vec2_into_egui_pos2(viewport_rect.min.as_vec2() / scale_factor),
            max: helpers::vec2_into_egui_pos2(viewport_rect.max.as_vec2() / scale_factor),
        };
        if viewport_rect.width() < 1.0 || viewport_rect.height() < 1.0 {
            continue;
        }
        context.egui_input.screen_rect = Some(viewport_rect);
        context.ctx.get_mut().set_pixels_per_point(scale_factor);
    }
}

/// Marks a pass start for Egui.
pub fn begin_pass_system(
    mut contexts: Query<
        (&mut EguiContext, &EguiContextSettings, &mut EguiInput),
        Without<EguiMultipassSchedule>,
    >,
) {
    for (mut ctx, egui_settings, mut egui_input) in contexts.iter_mut() {
        if !egui_settings.run_manually {
            ctx.get_mut().begin_pass(egui_input.take());
        }
    }
}

/// Marks a pass end for Egui.
pub fn end_pass_system(
    mut contexts: Query<
        (&mut EguiContext, &EguiContextSettings, &mut EguiFullOutput),
        Without<EguiMultipassSchedule>,
    >,
) {
    for (mut ctx, egui_settings, mut full_output) in contexts.iter_mut() {
        if !egui_settings.run_manually {
            **full_output = Some(ctx.get_mut().end_pass());
        }
    }
}

/// Updates the states of [`ManageAccessibilityUpdates`] and [`AccessKitAdapters`].
#[cfg(feature = "accesskit_placeholder")]
pub fn update_accessibility_system(
    requested: Res<bevy_a11y::AccessibilityRequested>,
    mut manage_accessibility_updates: ResMut<bevy_a11y::ManageAccessibilityUpdates>,
    outputs: Query<(Entity, &EguiOutput)>,
    mut adapters: NonSendMut<bevy_winit::accessibility::AccessKitAdapters>,
) {
    if requested.get() {
        for (entity, output) in &outputs {
            if let Some(adapter) = adapters.get_mut(&entity) {
                if let Some(update) = &output.platform_output.accesskit_update {
                    **manage_accessibility_updates = false;
                    adapter.update_if_active(|| update.clone());
                } else if !**manage_accessibility_updates {
                    **manage_accessibility_updates = true;
                }
            }
        }
    }
}

#[derive(QueryData)]
#[query_data(mutable)]
#[allow(missing_docs)]
pub struct MultiPassEguiQuery {
    entity: Entity,
    context: &'static mut EguiContext,
    input: &'static mut EguiInput,
    output: &'static mut EguiFullOutput,
    multipass_schedule: &'static EguiMultipassSchedule,
    settings: &'static EguiContextSettings,
}

/// Runs Egui contexts with the [`EguiMultipassSchedule`] component. If there are no contexts with
/// this component, runs the [`EguiPrimaryContextPass`] schedule once independently.
pub fn run_egui_context_pass_loop_system(world: &mut World) {
    let mut contexts_query = world.query::<MultiPassEguiQuery>();
    let mut used_schedules = HashSet::<InternedScheduleLabel>::default();

    let mut multipass_contexts: Vec<_> = contexts_query
        .iter_mut(world)
        .filter_map(|mut egui_context| {
            if egui_context.settings.run_manually {
                return None;
            }

            Some((
                egui_context.entity,
                egui_context.context.get_mut().clone(),
                egui_context.input.take(),
                egui_context.multipass_schedule.clone(),
            ))
        })
        .collect();

    for (entity, ctx, input, EguiMultipassSchedule(multipass_schedule)) in &mut multipass_contexts {
        if !used_schedules.insert(*multipass_schedule) {
            panic!(
                "Each Egui context running in the multi-pass mode must have a unique schedule (attempted to reuse schedule {multipass_schedule:?})"
            );
        }

        let output = ctx.run(input.take(), |_| {
            let _ = world.try_run_schedule(*multipass_schedule);
        });

        **contexts_query
            .get_mut(world, *entity)
            .expect("previously queried context")
            .output = Some(output);
    }

    // If Egui's running in the single-pass mode and a user placed all the UI systems in `EguiContextPass`,
    // we want to run the schedule just once.
    // (And since the code above runs only for multi-pass contexts, it's not run yet in the case of single-pass.)
    if world
        .query_filtered::<Entity, (With<EguiContext>, With<PrimaryEguiContext>)>()
        .iter(world)
        .next()
        .is_none()
    {
        // Silly control flow to test that we still have a context. Attempting to run the schedule
        // when a user has closed a window will result in a panic.
        return;
    }
    if !used_schedules.contains(&ScheduleLabel::intern(&EguiPrimaryContextPass)) {
        let _ = world.try_run_schedule(EguiPrimaryContextPass);
    }
}

/// Extension for the [`EntityCommands`] trait.
#[cfg(feature = "picking")]
pub trait BevyEguiEntityCommandsExt {
    /// Makes an entity [`bevy_picking::Pickable`] and adds observers to react to pointer events by linking them with an Egui context.
    fn add_picking_observers_for_context(&mut self, context: Entity) -> &mut Self;
}

#[cfg(feature = "picking")]
impl<'a> BevyEguiEntityCommandsExt for EntityCommands<'a> {
    fn add_picking_observers_for_context(&mut self, context: Entity) -> &mut Self {
        self.insert(picking::PickableEguiContext(context))
            .observe(picking::handle_over_system)
            .observe(picking::handle_out_system)
            .observe(picking::handle_move_system)
    }
}

#[cfg(test)]
mod tests {
    #[test]
    fn test_readme_deps() {
        version_sync::assert_markdown_deps_updated!("README.md");
    }
}<|MERGE_RESOLUTION|>--- conflicted
+++ resolved
@@ -181,13 +181,9 @@
 use arboard::Clipboard;
 use bevy_app::prelude::*;
 #[cfg(feature = "render")]
-<<<<<<< HEAD
 use bevy_asset::{AssetEvent, AssetId, Assets, Handle, load_internal_asset};
 #[cfg(feature = "picking")]
 use bevy_camera::NormalizedRenderTarget;
-=======
-use bevy_asset::{AssetEvent, Assets, Handle, load_internal_asset};
->>>>>>> 98b59906
 use bevy_derive::{Deref, DerefMut};
 use bevy_ecs::{
     prelude::*,
@@ -211,11 +207,7 @@
 use bevy_reflect::Reflect;
 #[cfg(feature = "render")]
 use bevy_render::{
-<<<<<<< HEAD
     ExtractSchedule, Render, RenderApp, RenderSystems,
-=======
-    ExtractSchedule, Render, RenderApp, RenderSet,
->>>>>>> 98b59906
     extract_resource::{ExtractResource, ExtractResourcePlugin},
     render_resource::SpecializedRenderPipelines,
 };
@@ -521,44 +513,44 @@
     /// Controls running of the [`write_modifiers_keys_state_system`] system.
     pub run_write_modifiers_keys_state_system: bool,
     /// Controls running of the [`write_window_pointer_moved_events_system`] system.
-    pub run_write_window_pointer_moved_events_system: bool,
+    pub run_write_window_pointer_moved_messages_system: bool,
     /// Controls running of the [`write_pointer_button_events_system`] system.
-    pub run_write_pointer_button_events_system: bool,
+    pub run_write_pointer_button_messages_system: bool,
     /// Controls running of the [`write_window_touch_events_system`] system.
-    pub run_write_window_touch_events_system: bool,
+    pub run_write_window_touch_messages_system: bool,
     /// Controls running of the [`write_non_window_pointer_moved_events_system`] system.
-    pub run_write_non_window_pointer_moved_events_system: bool,
+    pub run_write_non_window_pointer_moved_messages_system: bool,
     /// Controls running of the [`write_mouse_wheel_events_system`] system.
-    pub run_write_mouse_wheel_events_system: bool,
+    pub run_write_mouse_wheel_messages_system: bool,
     /// Controls running of the [`write_non_window_touch_events_system`] system.
-    pub run_write_non_window_touch_events_system: bool,
+    pub run_write_non_window_touch_messages_system: bool,
     /// Controls running of the [`write_keyboard_input_events_system`] system.
-    pub run_write_keyboard_input_events_system: bool,
+    pub run_write_keyboard_input_messages_system: bool,
     /// Controls running of the [`write_ime_events_system`] system.
-    pub run_write_ime_events_system: bool,
+    pub run_write_ime_messages_system: bool,
     /// Controls running of the [`write_file_dnd_events_system`] system.
-    pub run_write_file_dnd_events_system: bool,
+    pub run_write_file_dnd_messages_system: bool,
     /// Controls running of the [`write_text_agent_channel_events_system`] system.
     #[cfg(target_arch = "wasm32")]
-    pub run_write_text_agent_channel_events_system: bool,
+    pub run_write_text_agent_channel_messages_system: bool,
     /// Controls running of the [`web_clipboard::write_web_clipboard_events_system`] system.
     #[cfg(all(feature = "manage_clipboard", target_arch = "wasm32"))]
-    pub run_write_web_clipboard_events_system: bool,
+    pub run_write_web_clipboard_messages_system: bool,
 }
 
 impl Default for EguiInputSystemSettings {
     fn default() -> Self {
         Self {
             run_write_modifiers_keys_state_system: true,
-            run_write_window_pointer_moved_events_system: true,
-            run_write_pointer_button_events_system: true,
-            run_write_window_touch_events_system: true,
-            run_write_non_window_pointer_moved_events_system: true,
-            run_write_mouse_wheel_events_system: true,
-            run_write_non_window_touch_events_system: true,
-            run_write_keyboard_input_events_system: true,
-            run_write_ime_events_system: true,
-            run_write_file_dnd_events_system: true,
+            run_write_window_pointer_moved_messages_system: true,
+            run_write_pointer_button_messages_system: true,
+            run_write_window_touch_messages_system: true,
+            run_write_non_window_pointer_moved_messages_system: true,
+            run_write_mouse_wheel_messages_system: true,
+            run_write_non_window_touch_messages_system: true,
+            run_write_keyboard_input_messages_system: true,
+            run_write_ime_messages_system: true,
+            run_write_file_dnd_messages_system: true,
             #[cfg(target_arch = "wasm32")]
             run_write_text_agent_channel_events_system: true,
             #[cfg(all(feature = "manage_clipboard", target_arch = "wasm32"))]
@@ -956,8 +948,8 @@
         app.init_resource::<ModifierKeysState>();
         app.init_resource::<EguiWantsInput>();
         app.init_resource::<WindowToEguiContextMap>();
-        app.add_message::<EguiInputEvent>();
-        app.add_message::<EguiFileDragAndDropEvent>();
+        app.add_message::<EguiEventMessage>();
+        app.add_message::<EguiFileDragAndDropMessage>();
 
         #[allow(deprecated)]
         if self.enable_multipass_for_primary_context {
@@ -1060,37 +1052,37 @@
                     write_modifiers_keys_state_system.run_if(input_system_is_enabled(|s| {
                         s.run_write_modifiers_keys_state_system
                     })),
-                    write_window_pointer_moved_events_system.run_if(input_system_is_enabled(|s| {
-                        s.run_write_window_pointer_moved_events_system
-                    })),
+                    write_window_pointer_moved_messages_system.run_if(input_system_is_enabled(
+                        |s| s.run_write_window_pointer_moved_messages_system,
+                    )),
                 )
                     .in_set(EguiInputSet::InitReading),
                 (
-                    write_pointer_button_events_system.run_if(input_system_is_enabled(|s| {
-                        s.run_write_pointer_button_events_system
+                    write_pointer_button_messages_system.run_if(input_system_is_enabled(|s| {
+                        s.run_write_pointer_button_messages_system
                     })),
-                    write_window_touch_events_system.run_if(input_system_is_enabled(|s| {
-                        s.run_write_window_touch_events_system
+                    write_window_touch_messages_system.run_if(input_system_is_enabled(|s| {
+                        s.run_write_window_touch_messages_system
                     })),
                 )
                     .in_set(EguiInputSet::FocusContext),
                 (
-                    write_non_window_pointer_moved_events_system.run_if(input_system_is_enabled(
-                        |s| s.run_write_non_window_pointer_moved_events_system,
+                    write_non_window_pointer_moved_messages_system.run_if(input_system_is_enabled(
+                        |s| s.run_write_non_window_pointer_moved_messages_system,
                     )),
-                    write_non_window_touch_events_system.run_if(input_system_is_enabled(|s| {
-                        s.run_write_non_window_touch_events_system
+                    write_non_window_touch_messages_system.run_if(input_system_is_enabled(|s| {
+                        s.run_write_non_window_touch_messages_system
                     })),
-                    write_mouse_wheel_events_system.run_if(input_system_is_enabled(|s| {
-                        s.run_write_mouse_wheel_events_system
+                    write_mouse_wheel_messages_system.run_if(input_system_is_enabled(|s| {
+                        s.run_write_mouse_wheel_messages_system
                     })),
-                    write_keyboard_input_events_system.run_if(input_system_is_enabled(|s| {
-                        s.run_write_keyboard_input_events_system
+                    write_keyboard_input_messages_system.run_if(input_system_is_enabled(|s| {
+                        s.run_write_keyboard_input_messages_system
                     })),
-                    write_ime_events_system
-                        .run_if(input_system_is_enabled(|s| s.run_write_ime_events_system)),
-                    write_file_dnd_events_system.run_if(input_system_is_enabled(|s| {
-                        s.run_write_file_dnd_events_system
+                    write_ime_messages_system
+                        .run_if(input_system_is_enabled(|s| s.run_write_ime_messages_system)),
+                    write_file_dnd_messages_system.run_if(input_system_is_enabled(|s| {
+                        s.run_write_file_dnd_messages_system
                     })),
                 )
                     .in_set(EguiInputSet::ReadBevyEvents),
