pub use render_pass::*;

/// Defines Egui node graph.
pub mod graph {
    use bevy_render::render_graph::{RenderLabel, RenderSubGraph};

    /// Egui subgraph (is run by [`super::RunEguiSubgraphOnEguiViewNode`]).
    #[derive(Debug, Hash, PartialEq, Eq, Clone, RenderSubGraph)]
    pub struct SubGraphEgui;

    /// Egui node defining the Egui rendering pass.
    #[derive(Debug, Hash, PartialEq, Eq, Clone, RenderLabel)]
    pub enum NodeEgui {
        /// Egui rendering pass.
        EguiPass,
    }
}

use crate::{
    EguiContextSettings, EguiRenderOutput, RenderComputedScaleFactor,
    render::graph::{NodeEgui, SubGraphEgui},
};
use bevy_app::SubApp;
<<<<<<< HEAD
use bevy_asset::{Handle, RenderAssetUsages, uuid_handle};
use bevy_camera::Camera;
=======
use bevy_asset::{Handle, RenderAssetUsages, weak_handle};
>>>>>>> 98b59906
use bevy_ecs::{
    component::Component,
    entity::Entity,
    query::Has,
    resource::Resource,
    system::{Commands, Local, ResMut},
    world::{FromWorld, World},
};
use bevy_image::{
    BevyDefault, Image, ImageAddressMode, ImageFilterMode, ImageSampler, ImageSamplerDescriptor,
};
use bevy_math::{Mat4, UVec4};
use bevy_mesh::VertexBufferLayout;
use bevy_platform::collections::HashSet;
use bevy_render::{
    MainWorld,
<<<<<<< HEAD
=======
    camera::Camera,
    mesh::VertexBufferLayout,
    prelude::Shader,
>>>>>>> 98b59906
    render_graph::{Node, NodeRunError, RenderGraph, RenderGraphContext},
    render_phase::TrackedRenderPass,
    render_resource::{
        BindGroupLayout, BindGroupLayoutEntries, FragmentState, RenderPipelineDescriptor,
<<<<<<< HEAD
        SpecializedRenderPipeline, VertexState,
=======
        ShaderDefVal, SpecializedRenderPipeline, VertexState,
>>>>>>> 98b59906
        binding_types::{sampler, texture_2d, uniform_buffer},
    },
    renderer::{RenderContext, RenderDevice},
    sync_world::{RenderEntity, TemporaryRenderEntity},
<<<<<<< HEAD
    view::{ExtractedView, Hdr, RetainedViewEntity, ViewTarget},
=======
    view::{ExtractedView, RetainedViewEntity, ViewTarget},
>>>>>>> 98b59906
};
use bevy_shader::Shader;
use egui::{TextureFilter, TextureOptions};
use std::num::NonZero;
use systems::{EguiTextureId, EguiTransform};
use wgpu_types::{
    BlendState, ColorTargetState, ColorWrites, Extent3d, MultisampleState, PrimitiveState,
    PushConstantRange, SamplerBindingType, ShaderStages, TextureDimension, TextureFormat,
    TextureSampleType, VertexFormat, VertexStepMode,
};

mod render_pass;
/// Plugin systems for the render app.
#[cfg(feature = "render")]
pub mod systems;

/// A render-world component that lives on the main render target view and
/// specifies the corresponding Egui view.
///
/// For example, if Egui is being rendered to a 3D camera, this component lives on
/// the 3D camera and contains the entity corresponding to the Egui view.
///
/// Entity id of the temporary render entity with the corresponding extracted Egui view.
#[derive(Component, Debug)]
pub struct EguiCameraView(pub Entity);

/// A render-world component that lives on the Egui view and specifies the
/// corresponding main render target view.
///
/// For example, if Egui is being rendered to a 3D camera, this component
/// lives on the Egui view and contains the entity corresponding to the 3D camera.
///
/// This is the inverse of [`EguiCameraView`].
#[derive(Component, Debug)]
pub struct EguiViewTarget(pub Entity);

/// Adds and returns an Egui subgraph.
pub fn get_egui_graph(render_app: &mut SubApp) -> RenderGraph {
    let pass_node = EguiPassNode::new(render_app.world_mut());
    let mut graph = RenderGraph::default();
    graph.add_node(NodeEgui::EguiPass, pass_node);
    graph
}

/// A [`Node`] that executes the Egui rendering subgraph on the Egui view.
pub struct RunEguiSubgraphOnEguiViewNode;

impl Node for RunEguiSubgraphOnEguiViewNode {
    fn run<'w>(
        &self,
        graph: &mut RenderGraphContext,
        _: &mut RenderContext<'w>,
        world: &'w World,
    ) -> Result<(), NodeRunError> {
        // Fetch the UI view.
        let Some(mut render_views) = world.try_query::<&EguiCameraView>() else {
            return Ok(());
        };
        let Ok(default_camera_view) = render_views.get(world, graph.view_entity()) else {
            return Ok(());
        };

        // Run the subgraph on the Egui view.
        graph.run_sub_graph(SubGraphEgui, vec![], Some(default_camera_view.0))?;
        Ok(())
    }
}

/// Extracts all Egui contexts associated with a camera into the render world.
pub fn extract_egui_camera_view_system(
    mut commands: Commands,
    mut world: ResMut<MainWorld>,
    mut live_entities: Local<HashSet<RetainedViewEntity>>,
) {
    live_entities.clear();
    let mut q = world.query::<(
        Entity,
        RenderEntity,
        &Camera,
        &mut EguiRenderOutput,
        &EguiContextSettings,
        Has<Hdr>,
    )>();

    for (main_entity, render_entity, camera, mut egui_render_output, settings, hdr) in
        &mut q.iter_mut(&mut world)
    {
        // Move Egui shapes and textures out of the main world into the render one.
        let egui_render_output = std::mem::take(egui_render_output.as_mut());

        // Ignore inactive cameras.
        if !camera.is_active {
            commands
                .get_entity(render_entity)
                .expect("Camera entity wasn't synced.")
                .remove::<EguiCameraView>();
            continue;
        }

        const UI_CAMERA_FAR: f32 = 1000.0;
        const EGUI_CAMERA_SUBVIEW: u32 = 2095931312;
        const UI_CAMERA_TRANSFORM_OFFSET: f32 = -0.1;

        if let Some(physical_viewport_rect) = camera.physical_viewport_rect() {
            // Use a projection matrix with the origin in the top left instead of the bottom left that comes with OrthographicProjection.
            let projection_matrix = Mat4::orthographic_rh(
                0.0,
                physical_viewport_rect.width() as f32,
                physical_viewport_rect.height() as f32,
                0.0,
                0.0,
                UI_CAMERA_FAR,
            );
            // We use `EGUI_CAMERA_SUBVIEW` here so as not to conflict with the
            // main 3D or 2D camera or UI view, which will have subview index 0 or 1.
            let retained_view_entity =
                RetainedViewEntity::new(main_entity.into(), None, EGUI_CAMERA_SUBVIEW);
            // Creates the UI view.
            let ui_camera_view = commands
                .spawn((
                    ExtractedView {
                        retained_view_entity,
                        clip_from_view: projection_matrix,
                        world_from_view: bevy_transform::components::GlobalTransform::from_xyz(
                            0.0,
                            0.0,
                            UI_CAMERA_FAR + UI_CAMERA_TRANSFORM_OFFSET,
                        ),
                        clip_from_world: None,
                        hdr,
                        viewport: UVec4::from((
                            physical_viewport_rect.min,
                            physical_viewport_rect.size(),
                        )),
                        color_grading: Default::default(),
                    },
                    // Link to the main camera view.
                    EguiViewTarget(render_entity),
                    egui_render_output,
                    RenderComputedScaleFactor {
                        scale_factor: settings.scale_factor
                            * camera.target_scaling_factor().unwrap_or(1.0),
                    },
                    TemporaryRenderEntity,
                ))
                .id();

            let mut entity_commands = commands
                .get_entity(render_entity)
                .expect("Camera entity wasn't synced.");
            // Link from the main 2D/3D camera view to the UI view.
            entity_commands.insert(EguiCameraView(ui_camera_view));
            live_entities.insert(retained_view_entity);
        }
    }
}

/// Egui shader.
pub const EGUI_SHADER_HANDLE: Handle<Shader> = uuid_handle!("05a4d7a0-4f24-4d7f-b606-3f399074261f");

/// Egui render settings.
#[derive(Resource)]
pub struct EguiRenderSettings {
    /// See [`super::EguiPlugin`] for setting description.
    pub bindless_mode_array_size: Option<NonZero<u32>>,
}

/// Egui render pipeline.
#[derive(Resource)]
pub struct EguiPipeline {
    /// Transform bind group layout.
    pub transform_bind_group_layout: BindGroupLayout,
    /// Texture bind group layout.
    pub texture_bind_group_layout: BindGroupLayout,
    /// Is bindless rendering mode enabled
    /// and how many textures can be rendered in one bind group.
    pub bindless: Option<NonZero<u32>>,
}

impl FromWorld for EguiPipeline {
    fn from_world(render_world: &mut World) -> Self {
        let render_device = render_world.resource::<RenderDevice>();
        let settings = render_world.resource::<EguiRenderSettings>();

        let features = render_device.features();

        // TODO: In wgpu 0.26
        // Check: max_binding_array_elements_per_shader_stage and
        // max_binding_array_sampler_elements-per_shader_stage
        // to be sure that device support provided limits
        let bindless = if features.contains(wgpu_types::Features::TEXTURE_BINDING_ARRAY)
            && features.contains(wgpu_types::Features::PUSH_CONSTANTS)
        {
            settings.bindless_mode_array_size
        } else {
            None
        };

        let transform_bind_group_layout = render_device.create_bind_group_layout(
            "egui_transform_layout",
            &BindGroupLayoutEntries::single(
                ShaderStages::VERTEX,
                uniform_buffer::<EguiTransform>(true),
            ),
        );

        let texture_bind_group_layout = if let Some(bindless) = bindless {
            render_device.create_bind_group_layout(
                "egui_texture_layout",
                &BindGroupLayoutEntries::sequential(
                    ShaderStages::FRAGMENT,
                    (
                        texture_2d(TextureSampleType::Float { filterable: true }).count(bindless),
                        sampler(SamplerBindingType::Filtering).count(bindless),
                    ),
                ),
            )
        } else {
            render_device.create_bind_group_layout(
                "egui_texture_layout",
                &BindGroupLayoutEntries::sequential(
                    ShaderStages::FRAGMENT,
                    (
                        texture_2d(TextureSampleType::Float { filterable: true }),
                        sampler(SamplerBindingType::Filtering),
                    ),
                ),
            )
        };

        EguiPipeline {
            transform_bind_group_layout,
            texture_bind_group_layout,
            bindless,
        }
    }
}

/// Key for specialized pipeline.
#[derive(PartialEq, Eq, Hash, Clone, Copy)]
pub struct EguiPipelineKey {
    /// Reflects the value of [`Camera::hdr`].
    pub hdr: bool,
}

impl SpecializedRenderPipeline for EguiPipeline {
    type Key = EguiPipelineKey;

    fn specialize(&self, key: Self::Key) -> RenderPipelineDescriptor {
        let mut shader_defs = Vec::new();
        let mut push_constant_ranges = Vec::new();

        if let Some(bindless) = self.bindless {
            shader_defs.push(ShaderDefVal::UInt("BINDLESS".into(), u32::from(bindless)));
            push_constant_ranges.push(PushConstantRange {
                stages: ShaderStages::FRAGMENT,
                range: 0..4,
            });
        }

        RenderPipelineDescriptor {
            label: Some("egui_pipeline".into()),
            layout: vec![
                self.transform_bind_group_layout.clone(),
                self.texture_bind_group_layout.clone(),
            ],
            vertex: VertexState {
                shader: EGUI_SHADER_HANDLE,
<<<<<<< HEAD
                shader_defs: Vec::new(),
                entry_point: Some("vs_main".into()),
=======
                shader_defs: shader_defs.clone(),
                entry_point: "vs_main".into(),
>>>>>>> 98b59906
                buffers: vec![VertexBufferLayout::from_vertex_formats(
                    VertexStepMode::Vertex,
                    [
                        VertexFormat::Float32x2, // position
                        VertexFormat::Float32x2, // UV
                        VertexFormat::Unorm8x4,  // color (sRGB)
                    ],
                )],
            },
            fragment: Some(FragmentState {
                shader: EGUI_SHADER_HANDLE,
<<<<<<< HEAD
                shader_defs: Vec::new(),
                entry_point: Some("fs_main".into()),
=======
                shader_defs,
                entry_point: "fs_main".into(),
>>>>>>> 98b59906
                targets: vec![Some(ColorTargetState {
                    format: if key.hdr {
                        ViewTarget::TEXTURE_FORMAT_HDR
                    } else {
                        TextureFormat::bevy_default()
                    },
                    blend: Some(BlendState::PREMULTIPLIED_ALPHA_BLENDING),
                    write_mask: ColorWrites::ALL,
                })],
            }),
            primitive: PrimitiveState::default(),
            depth_stencil: None,
            multisample: MultisampleState::default(),
            push_constant_ranges,
            zero_initialize_workgroup_memory: false,
        }
    }
}

pub(crate) struct DrawCommand {
    pub(crate) clip_rect: egui::Rect,
    pub(crate) primitive: DrawPrimitive,
}

pub(crate) enum DrawPrimitive {
    Egui(EguiDraw),
    PaintCallback(PaintCallbackDraw),
}

pub(crate) struct PaintCallbackDraw {
    pub(crate) callback: std::sync::Arc<EguiBevyPaintCallback>,
    pub(crate) rect: egui::Rect,
}

pub(crate) struct EguiDraw {
    pub(crate) vertices_count: usize,
    pub(crate) egui_texture: EguiTextureId,
}

pub(crate) fn as_color_image(image: &egui::ImageData) -> egui::ColorImage {
    match image {
        egui::ImageData::Color(image) => (**image).clone(),
    }
}

pub(crate) fn color_image_as_bevy_image(
    egui_image: &egui::ColorImage,
    sampler_descriptor: ImageSampler,
) -> Image {
    let pixels = egui_image
        .pixels
        .iter()
        // We unmultiply Egui textures to premultiply them later in the fragment shader.
        // As user textures loaded as Bevy assets are not premultiplied (and there seems to be no
        // convenient way to convert them to premultiplied ones), we do this with Egui ones.
        .flat_map(|color| color.to_srgba_unmultiplied())
        .collect();

    Image {
        sampler: sampler_descriptor,
        ..Image::new(
            Extent3d {
                width: egui_image.width() as u32,
                height: egui_image.height() as u32,
                depth_or_array_layers: 1,
            },
            TextureDimension::D2,
            pixels,
            TextureFormat::Rgba8UnormSrgb,
            RenderAssetUsages::MAIN_WORLD | RenderAssetUsages::RENDER_WORLD,
        )
    }
}

pub(crate) fn texture_options_as_sampler_descriptor(
    options: &TextureOptions,
) -> ImageSamplerDescriptor {
    fn convert_filter(filter: &TextureFilter) -> ImageFilterMode {
        match filter {
            egui::TextureFilter::Nearest => ImageFilterMode::Nearest,
            egui::TextureFilter::Linear => ImageFilterMode::Linear,
        }
    }
    let address_mode = match options.wrap_mode {
        egui::TextureWrapMode::ClampToEdge => ImageAddressMode::ClampToEdge,
        egui::TextureWrapMode::Repeat => ImageAddressMode::Repeat,
        egui::TextureWrapMode::MirroredRepeat => ImageAddressMode::MirrorRepeat,
    };
    ImageSamplerDescriptor {
        mag_filter: convert_filter(&options.magnification),
        min_filter: convert_filter(&options.minification),
        address_mode_u: address_mode,
        address_mode_v: address_mode,
        ..Default::default()
    }
}

/// Callback to execute custom 'wgpu' rendering inside [`EguiPassNode`] render graph node.
///
/// Rendering can be implemented using for example:
/// * native wgpu rendering libraries,
/// * or with [`bevy_render::render_phase`] approach.
pub struct EguiBevyPaintCallback(Box<dyn EguiBevyPaintCallbackImpl>);

impl EguiBevyPaintCallback {
    /// Creates a new [`egui::epaint::PaintCallback`] from a callback trait instance.
    pub fn new_paint_callback<T>(rect: egui::Rect, callback: T) -> egui::epaint::PaintCallback
    where
        T: EguiBevyPaintCallbackImpl + 'static,
    {
        let callback = Self(Box::new(callback));
        egui::epaint::PaintCallback {
            rect,
            callback: std::sync::Arc::new(callback),
        }
    }

    pub(crate) fn cb(&self) -> &dyn EguiBevyPaintCallbackImpl {
        self.0.as_ref()
    }
}

/// Callback that executes custom rendering logic
pub trait EguiBevyPaintCallbackImpl: Send + Sync {
    /// Paint callback will be rendered in near future, all data must be finalized for render step
    fn update(
        &self,
        info: egui::PaintCallbackInfo,
        render_entity: RenderEntity,
        pipeline_key: EguiPipelineKey,
        world: &mut World,
    );

    /// Paint callback call before render step
    ///
    ///
    /// Can be used to implement custom render passes
    /// or to submit command buffers for execution before egui render pass
    fn prepare_render<'w>(
        &self,
        info: egui::PaintCallbackInfo,
        render_context: &mut RenderContext<'w>,
        render_entity: RenderEntity,
        pipeline_key: EguiPipelineKey,
        world: &'w World,
    ) {
        let _ = (info, render_context, render_entity, pipeline_key, world);
        // Do nothing by default
    }

    /// Paint callback render step
    ///
    /// Native wgpu RenderPass can be retrieved from [`TrackedRenderPass`] by calling
    /// [`TrackedRenderPass::wgpu_pass`].
    fn render<'pass>(
        &self,
        info: egui::PaintCallbackInfo,
        render_pass: &mut TrackedRenderPass<'pass>,
        render_entity: RenderEntity,
        pipeline_key: EguiPipelineKey,
        world: &'pass World,
    );
}<|MERGE_RESOLUTION|>--- conflicted
+++ resolved
@@ -21,12 +21,8 @@
     render::graph::{NodeEgui, SubGraphEgui},
 };
 use bevy_app::SubApp;
-<<<<<<< HEAD
 use bevy_asset::{Handle, RenderAssetUsages, uuid_handle};
 use bevy_camera::Camera;
-=======
-use bevy_asset::{Handle, RenderAssetUsages, weak_handle};
->>>>>>> 98b59906
 use bevy_ecs::{
     component::Component,
     entity::Entity,
@@ -43,32 +39,18 @@
 use bevy_platform::collections::HashSet;
 use bevy_render::{
     MainWorld,
-<<<<<<< HEAD
-=======
-    camera::Camera,
-    mesh::VertexBufferLayout,
-    prelude::Shader,
->>>>>>> 98b59906
     render_graph::{Node, NodeRunError, RenderGraph, RenderGraphContext},
     render_phase::TrackedRenderPass,
     render_resource::{
         BindGroupLayout, BindGroupLayoutEntries, FragmentState, RenderPipelineDescriptor,
-<<<<<<< HEAD
         SpecializedRenderPipeline, VertexState,
-=======
-        ShaderDefVal, SpecializedRenderPipeline, VertexState,
->>>>>>> 98b59906
         binding_types::{sampler, texture_2d, uniform_buffer},
     },
     renderer::{RenderContext, RenderDevice},
     sync_world::{RenderEntity, TemporaryRenderEntity},
-<<<<<<< HEAD
     view::{ExtractedView, Hdr, RetainedViewEntity, ViewTarget},
-=======
-    view::{ExtractedView, RetainedViewEntity, ViewTarget},
->>>>>>> 98b59906
 };
-use bevy_shader::Shader;
+use bevy_shader::{Shader, ShaderDefVal};
 use egui::{TextureFilter, TextureOptions};
 use std::num::NonZero;
 use systems::{EguiTextureId, EguiTransform};
@@ -335,13 +317,8 @@
             ],
             vertex: VertexState {
                 shader: EGUI_SHADER_HANDLE,
-<<<<<<< HEAD
-                shader_defs: Vec::new(),
+                shader_defs: shader_defs.clone(),
                 entry_point: Some("vs_main".into()),
-=======
-                shader_defs: shader_defs.clone(),
-                entry_point: "vs_main".into(),
->>>>>>> 98b59906
                 buffers: vec![VertexBufferLayout::from_vertex_formats(
                     VertexStepMode::Vertex,
                     [
@@ -353,13 +330,8 @@
             },
             fragment: Some(FragmentState {
                 shader: EGUI_SHADER_HANDLE,
-<<<<<<< HEAD
-                shader_defs: Vec::new(),
+                shader_defs,
                 entry_point: Some("fs_main".into()),
-=======
-                shader_defs,
-                entry_point: "fs_main".into(),
->>>>>>> 98b59906
                 targets: vec![Some(ColorTargetState {
                     format: if key.hdr {
                         ViewTarget::TEXTURE_FORMAT_HDR
