--- conflicted
+++ resolved
@@ -1,12 +1,7 @@
 [package]
 name = "bevy_egui"
-<<<<<<< HEAD
 version = "0.37.0"
-# Needed for LazyLock https://doc.rust-lang.org/stable/std/sync/struct.LazyLock.html
-=======
-version = "0.36.0"
 # Needed for the 2024 edition.
->>>>>>> 98b59906
 rust-version = "1.85.0"
 authors = ["vladbat00 <vladyslav.batyrenko@gmail.com>"]
 description = "A plugin for Egui integration into Bevy"
@@ -48,9 +43,9 @@
 picking = ["render", "bevy_picking"]
 serde = ["egui/serde"]
 # The enabled logs will print with the info log level, to make it less cumbersome to debug in browsers.
-log_input_events = []
+log_input_messages = []
 # The enabled logs will print with the info log level, to make it less cumbersome to debug in browsers.
-log_file_dnd_events = []
+log_file_dnd_messages = []
 
 [[example]]
 name = "absorb_input"
@@ -91,71 +86,45 @@
 
 [dependencies]
 egui = { version = "0.32", default-features = false }
-<<<<<<< HEAD
-bevy_a11y = { version = "0.17.0-rc.2", optional = true }
-bevy_app = { version = "0.17.0-rc.2" }
-bevy_derive = { version = "0.17.0-rc.2" }
-bevy_ecs = { version = "0.17.0-rc.2" }
-bevy_input = { version = "0.17.0-rc.2" }
-bevy_log = { version = "0.17.0-rc.2" }
-bevy_math = { version = "0.17.0-rc.2" }
-bevy_platform = { version = "0.17.0-rc.2" }
-bevy_reflect = { version = "0.17.0-rc.2" }
-bevy_time = { version = "0.17.0-rc.2" }
-bevy_window = { version = "0.17.0-rc.2" }
-bevy_winit = { version = "0.17.0-rc.2" }
-bevy_utils = { version = "0.17.0-rc.2", features = ["debug"] }
-=======
-bevy_a11y = { version = "0.16.0", optional = true }
-bevy_app = "0.16.0"
-bevy_derive = "0.16.0"
-bevy_ecs = "0.16.0"
-bevy_input = "0.16.0"
-bevy_log = "0.16.0"
-bevy_math = "0.16.0"
-bevy_platform = "0.16.0"
-bevy_reflect = "0.16.0"
-bevy_time = "0.16.0"
-bevy_ui = { version = "0.16.1", optional = true }
-bevy_window = "0.16.0"
-bevy_winit = "0.16.0"
+bevy_a11y = { version = "0.17.0", optional = true }
+bevy_app = { version = "0.17.0" }
+bevy_derive = { version = "0.17.0" }
+bevy_ecs = { version = "0.17.0" }
+bevy_input = { version = "0.17.0" }
+bevy_log = { version = "0.17.0" }
+bevy_math = { version = "0.17.0" }
+bevy_platform = { version = "0.17.0" }
+bevy_reflect = { version = "0.17.0" }
+bevy_time = { version = "0.17.0" }
+bevy_window = { version = "0.17.0" }
+bevy_winit = { version = "0.17.0" }
+bevy_utils = { version = "0.17.0", features = ["debug"] }
 winit = { version = "0.30", default-features = false }
->>>>>>> 98b59906
 
 # `open_url` feature
 webbrowser = { version = "1.0.1", optional = true }
 
 # `render` feature
 bytemuck = { version = "1", optional = true }
-<<<<<<< HEAD
-bevy_asset = { version = "0.17.0-rc.2", optional = true }
-bevy_camera = { version = "0.17.0-rc.2", optional = true }
-bevy_core_pipeline = { version = "0.17.0-rc.2", optional = true }
-bevy_image = { version = "0.17.0-rc.2", features = ["zstd_rust"], optional = true }
-bevy_mesh = { version = "0.17.0-rc.2", optional = true }
-bevy_render = { version = "0.17.0-rc.2", optional = true }
-bevy_shader = { version = "0.17.0-rc.2", optional = true }
-bevy_tasks = { version = "0.17.0-rc.2", optional = true }
-bevy_transform = { version = "0.17.0-rc.2", optional = true }
+
+bevy_asset = { version = "0.17.0", optional = true }
+bevy_camera = { version = "0.17.0", optional = true }
+bevy_core_pipeline = { version = "0.17.0", optional = true }
+bevy_image = { version = "0.17.0", features = ["zstd_rust"], optional = true }
+bevy_mesh = { version = "0.17.0", optional = true }
+bevy_render = { version = "0.17.0", optional = true }
+bevy_shader = { version = "0.17.0", optional = true }
+bevy_tasks = { version = "0.17.0", optional = true }
+bevy_transform = { version = "0.17.0", optional = true }
 encase = { version = "0.11", optional = true }
+itertools = { version = "0.14", optional = true }
 wgpu-types = { version = "26.0", optional = true }
 
 # `bevy_ui` feature
-bevy_ui_render = { version = "0.17.0-rc.2", optional = true }
-=======
-bevy_asset = { version = "0.16.0", optional = true }
-bevy_core_pipeline = { version = "0.16.1", optional = true }
-bevy_image = { version = "0.16.0", optional = true }
-bevy_render = { version = "0.16.0", optional = true }
-bevy_tasks = { version = "0.16.0", optional = true }
-bevy_transform = { version = "0.16.1", optional = true }
-encase = { version = "0.10", optional = true }
-wgpu-types = { version = "24.0", optional = true }
-itertools = { version = "0.14", optional = true }
->>>>>>> 98b59906
+bevy_ui_render = { version = "0.17.0", optional = true }
 
 # `picking` feature
-bevy_picking = { version = "0.17.0-rc.2", optional = true, features = ["bevy_mesh_picking_backend"] }
+bevy_picking = { version = "0.17.0", optional = true, features = ["bevy_mesh_picking_backend"] }
 
 # `manage_clipboard` feature
 [target.'cfg(not(any(target_arch = "wasm32", target_os = "android")))'.dependencies]
@@ -164,7 +133,7 @@
 
 [dev-dependencies]
 version-sync = "0.9.5"
-bevy = { version = "0.17.0-rc.2", default-features = false, features = [
+bevy = { version = "0.17.0", default-features = false, features = [
     "accesskit_unix",
     "bevy_log",
     "bevy_asset",
