[package]
name = "bevy_egui"
version = "0.30.1"
rust-version = "1.80.0"                                 # needed for LazyLock https://doc.rust-lang.org/stable/std/sync/struct.LazyLock.html
authors = ["mvlabat <mvlabat@gmail.com>"]
description = "A plugin for Egui integration into Bevy"
license = "MIT"
edition = "2021"
repository = "https://github.com/mvlabat/bevy_egui"
exclude = ["assets/**/*", ".github/**/*"]

[package.metadata.docs.rs]
features = ["bevy/x11"]
all-features = true

# See more keys and their definitions at https://doc.rust-lang.org/cargo/reference/manifest.html
[features]
default = ["manage_clipboard", "open_url", "default_fonts", "render"]
immutable_ctx = []
manage_clipboard = ["arboard", "thread_local"]
open_url = ["webbrowser"]
default_fonts = ["egui/default_fonts"]
render = [
  "bevy_render",
  "bevy_asset",
  "encase",
  "bytemuck",
  "egui/bytemuck",
  "wgpu-types",
]
serde = ["egui/serde"]
# The enabled logs will print with the info log level, to make it less cumbersome to debug in browsers.
log_input_events = []

[[example]]
name = "paint_callback"
required-features = ["render"]
[[example]]
name = "render_to_image_widget"
required-features = ["render"]
[[example]]
name = "side_panel"
required-features = ["render"]
[[example]]
name = "simple"
required-features = ["render"]
[[example]]
name = "simple_multipass"
required-features = ["render"]
[[example]]
name = "two_windows"
required-features = ["render"]
[[example]]
name = "ui"
required-features = ["render"]
[[example]]
name = "render_egui_to_texture"
required-features = ["render"]

[dependencies]
<<<<<<< HEAD
bevy = { version = "0.15.0-rc.3", default-features = false, features = [
  "bevy_asset",
  "bevy_winit",
  "custom_cursor",
] }
egui = { version = "0.29", default-features = false, features = ["bytemuck"] }
bytemuck = "1"
webbrowser = { version = "1.0.1", optional = true }
wgpu-types = "23"
=======
egui = { version = "0.29", default-features = false }

bevy_app = "0.14"
bevy_derive = "0.14"
bevy_ecs = "0.14"
bevy_input = "0.14"
bevy_log = "0.14"
bevy_math = "0.14"
bevy_reflect = "0.14"
bevy_time = "0.14"
bevy_utils = "0.14"
bevy_winit = "0.14"
bevy_window = "0.14"

# `open_url` feature
webbrowser = { version = "1.0.1", optional = true }
>>>>>>> 509f61f7

# `render` feature
bytemuck = { version = "1", optional = true }
bevy_asset = { version = "0.14", optional = true }
bevy_render = { version = "0.14", optional = true }
encase = { version = "0.8", optional = true }
wgpu-types = { version = "0.20", optional = true }

# `manage_clipboard` feature
[target.'cfg(not(any(target_arch = "wasm32", target_os = "android")))'.dependencies]
arboard = { version = "3.2.0", optional = true }
thread_local = { version = "1.1.0", optional = true }

[dev-dependencies]
version-sync = "0.9.4"
bevy = { version = "0.15.0-rc.3", default-features = false, features = [
  "x11",
  "png",
  "bevy_pbr",
  "bevy_core_pipeline",
  "bevy_asset",
  "bevy_winit",
  "tonemapping_luts",
  "webgl2",
] }
egui = { version = "0.29", default-features = false, features = ["bytemuck"] }

[target.'cfg(target_arch = "wasm32")'.dependencies]
winit = "0.30"
web-sys = { version = "0.3.63", features = [
  "Clipboard",
  "ClipboardEvent",
  "CompositionEvent",
  "DataTransfer",
  "Document",
  "EventTarget",
  "HtmlInputElement",
  "InputEvent",
  "KeyboardEvent",
  "Navigator",
  "TouchEvent",
  "Window",
] }
js-sys = "0.3.63"
wasm-bindgen = "0.2.84"
wasm-bindgen-futures = "0.4.36"
log = "0.4"
crossbeam-channel = "0.5.8"

[workspace]
members = ["run-wasm"]<|MERGE_RESOLUTION|>--- conflicted
+++ resolved
@@ -21,12 +21,12 @@
 open_url = ["webbrowser"]
 default_fonts = ["egui/default_fonts"]
 render = [
-  "bevy_render",
-  "bevy_asset",
-  "encase",
-  "bytemuck",
-  "egui/bytemuck",
-  "wgpu-types",
+    "bevy_render",
+    "bevy_asset",
+    "encase",
+    "bytemuck",
+    "egui/bytemuck",
+    "wgpu-types",
 ]
 serde = ["egui/serde"]
 # The enabled logs will print with the info log level, to make it less cumbersome to debug in browsers.
@@ -58,41 +58,28 @@
 required-features = ["render"]
 
 [dependencies]
-<<<<<<< HEAD
-bevy = { version = "0.15.0-rc.3", default-features = false, features = [
-  "bevy_asset",
-  "bevy_winit",
-  "custom_cursor",
-] }
-egui = { version = "0.29", default-features = false, features = ["bytemuck"] }
-bytemuck = "1"
-webbrowser = { version = "1.0.1", optional = true }
-wgpu-types = "23"
-=======
 egui = { version = "0.29", default-features = false }
-
-bevy_app = "0.14"
-bevy_derive = "0.14"
-bevy_ecs = "0.14"
-bevy_input = "0.14"
-bevy_log = "0.14"
-bevy_math = "0.14"
-bevy_reflect = "0.14"
-bevy_time = "0.14"
-bevy_utils = "0.14"
-bevy_winit = "0.14"
-bevy_window = "0.14"
+bevy_app = "0.15.0-rc.3"
+bevy_derive = "0.15.0-rc.3"
+bevy_ecs = "0.15.0-rc.3"
+bevy_input = "0.15.0-rc.3"
+bevy_log = "0.15.0-rc.3"
+bevy_math = "0.15.0-rc.3"
+bevy_reflect = "0.15.0-rc.3"
+bevy_time = "0.15.0-rc.3"
+bevy_utils = "0.15.0-rc.3"
+bevy_winit = { version = "0.15.0-rc.3", features = ["custom_cursor"] }
+bevy_window = "0.15.0-rc.3"
 
 # `open_url` feature
 webbrowser = { version = "1.0.1", optional = true }
->>>>>>> 509f61f7
 
 # `render` feature
 bytemuck = { version = "1", optional = true }
-bevy_asset = { version = "0.14", optional = true }
-bevy_render = { version = "0.14", optional = true }
-encase = { version = "0.8", optional = true }
-wgpu-types = { version = "0.20", optional = true }
+bevy_asset = { version = "0.15.0-rc.3", optional = true }
+bevy_render = { version = "0.15.0-rc.3", optional = true }
+encase = { version = "0.10", optional = true }
+wgpu-types = { version = "23.0", optional = true }
 
 # `manage_clipboard` feature
 [target.'cfg(not(any(target_arch = "wasm32", target_os = "android")))'.dependencies]
@@ -102,32 +89,32 @@
 [dev-dependencies]
 version-sync = "0.9.4"
 bevy = { version = "0.15.0-rc.3", default-features = false, features = [
-  "x11",
-  "png",
-  "bevy_pbr",
-  "bevy_core_pipeline",
-  "bevy_asset",
-  "bevy_winit",
-  "tonemapping_luts",
-  "webgl2",
+    "x11",
+    "png",
+    "bevy_pbr",
+    "bevy_core_pipeline",
+    "bevy_asset",
+    "bevy_winit",
+    "tonemapping_luts",
+    "webgl2",
 ] }
 egui = { version = "0.29", default-features = false, features = ["bytemuck"] }
 
 [target.'cfg(target_arch = "wasm32")'.dependencies]
 winit = "0.30"
 web-sys = { version = "0.3.63", features = [
-  "Clipboard",
-  "ClipboardEvent",
-  "CompositionEvent",
-  "DataTransfer",
-  "Document",
-  "EventTarget",
-  "HtmlInputElement",
-  "InputEvent",
-  "KeyboardEvent",
-  "Navigator",
-  "TouchEvent",
-  "Window",
+    "Clipboard",
+    "ClipboardEvent",
+    "CompositionEvent",
+    "DataTransfer",
+    "Document",
+    "EventTarget",
+    "HtmlInputElement",
+    "InputEvent",
+    "KeyboardEvent",
+    "Navigator",
+    "TouchEvent",
+    "Window",
 ] }
 js-sys = "0.3.63"
 wasm-bindgen = "0.2.84"
