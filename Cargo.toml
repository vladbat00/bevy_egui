[package]
name = "bevy_egui"
version = "0.14.0"
authors = ["mvlabat <mvlabat@gmail.com>"]
description = "A plugin for Egui integration into Bevy"
license = "MIT"
edition = "2021"
repository = "https://github.com/mvlabat/bevy_egui"
exclude = ["assets/**/*", ".github/**/*"]

[package.metadata.docs.rs]
features = ["bevy/x11"]
all-features = true

# See more keys and their definitions at https://doc.rust-lang.org/cargo/reference/manifest.html
[features]
default = ["manage_clipboard", "open_url", "default_fonts"]
immutable_ctx = []
manage_clipboard = ["arboard", "thread_local"]
open_url = ["webbrowser"]
default_fonts = ["egui/default_fonts"]

[dependencies]
<<<<<<< HEAD
bevy = { version = "0.7", default-features = false, features = ["bevy_render", "bevy_core_pipeline"] }
egui = { version = "0.18", default-features = false, features = ["bytemuck"] }
=======
bevy = { version = "0.8", default-features = false, features = ["bevy_render", "bevy_core_pipeline", "bevy_asset"] }
egui = { version = "0.18", features = ["bytemuck"] }
>>>>>>> 66bbed34
webbrowser = { version = "0.7", optional = true }

[target.'cfg(not(target_arch = "wasm32"))'.dependencies]
arboard = { version = "2.0.1", optional = true }
thread_local = { version = "1.1.0", optional = true }

[dev-dependencies]
once_cell = "1.9.0"
version-sync = "0.9.2"
bevy = { version = "0.8", default-features = false, features = [
    "x11",
    "png",
    "bevy_pbr",
] }<|MERGE_RESOLUTION|>--- conflicted
+++ resolved
@@ -21,13 +21,8 @@
 default_fonts = ["egui/default_fonts"]
 
 [dependencies]
-<<<<<<< HEAD
-bevy = { version = "0.7", default-features = false, features = ["bevy_render", "bevy_core_pipeline"] }
+bevy = { version = "0.8", default-features = false, features = ["bevy_render", "bevy_core_pipeline", "bevy_asset"] }
 egui = { version = "0.18", default-features = false, features = ["bytemuck"] }
-=======
-bevy = { version = "0.8", default-features = false, features = ["bevy_render", "bevy_core_pipeline", "bevy_asset"] }
-egui = { version = "0.18", features = ["bytemuck"] }
->>>>>>> 66bbed34
 webbrowser = { version = "0.7", optional = true }
 
 [target.'cfg(not(target_arch = "wasm32"))'.dependencies]
