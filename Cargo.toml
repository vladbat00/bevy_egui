--- conflicted
+++ resolved
@@ -51,15 +51,9 @@
 required-features = ["render"]
 
 [dependencies]
-<<<<<<< HEAD
 bevy = { version = "0.15.0-dev", default-features = false, features = [
-    "bevy_asset",
-    "bevy_winit",
-=======
-bevy = { version = "0.14.0", default-features = false, features = [
   "bevy_asset",
   "bevy_winit",
->>>>>>> 2ae63965
 ] }
 egui = { version = "0.29", default-features = false, features = ["bytemuck"] }
 bytemuck = "1"
@@ -72,41 +66,31 @@
 
 [dev-dependencies]
 version-sync = "0.9.4"
-<<<<<<< HEAD
 bevy = { version = "0.15.0-dev", default-features = false, features = [
-    "x11",
-    "png",
-    "bevy_pbr",
-    "bevy_core_pipeline",
-    "tonemapping_luts",
-    "webgl2",
-=======
-bevy = { version = "0.14.0", default-features = false, features = [
   "x11",
   "png",
   "bevy_pbr",
   "bevy_core_pipeline",
   "tonemapping_luts",
   "webgl2",
->>>>>>> 2ae63965
 ] }
 egui = { version = "0.29", default-features = false, features = ["bytemuck"] }
 
 [target.'cfg(target_arch = "wasm32")'.dependencies]
 winit = "0.30"
 web-sys = { version = "0.3.63", features = [
-    "Clipboard",
-    "ClipboardEvent",
-    "CompositionEvent",
-    "DataTransfer",
-    "Document",
-    "EventTarget",
-    "HtmlInputElement",
-    "InputEvent",
-    "KeyboardEvent",
-    "Navigator",
-    "TouchEvent",
-    "Window",
+  "Clipboard",
+  "ClipboardEvent",
+  "CompositionEvent",
+  "DataTransfer",
+  "Document",
+  "EventTarget",
+  "HtmlInputElement",
+  "InputEvent",
+  "KeyboardEvent",
+  "Navigator",
+  "TouchEvent",
+  "Window",
 ] }
 js-sys = "0.3.63"
 wasm-bindgen = "0.2.84"
