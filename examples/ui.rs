--- conflicted
+++ resolved
@@ -25,7 +25,6 @@
         .insert_resource(ClearColor(Color::rgb(0.0, 0.0, 0.0)))
         .insert_resource(Msaa::Sample4)
         .init_resource::<UiState>()
-<<<<<<< HEAD
         .add_plugins(DefaultPlugins.set(WindowPlugin {
             primary_window: Some(Window {
                 prevent_default_event_handling: false,
@@ -33,19 +32,11 @@
             }),
             ..default()
         }))
-        .add_plugin(EguiPlugin)
-        .add_startup_system(configure_visuals_system)
-        .add_startup_system(configure_ui_state_system)
-        .add_system(update_ui_scale_factor_system)
-        .add_system(ui_example_system)
-=======
-        .add_plugins(DefaultPlugins)
         .add_plugins(EguiPlugin)
         .add_systems(Startup, configure_visuals_system)
         .add_systems(Startup, configure_ui_state_system)
         .add_systems(Update, update_ui_scale_factor_system)
         .add_systems(Update, ui_example_system)
->>>>>>> f095c381
         .run();
 }
 #[derive(Default, Resource)]
