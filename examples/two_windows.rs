use bevy::{
    prelude::*,
<<<<<<< HEAD
    render::{
        camera::{ActiveCameras, ExtractedCameraNames, RenderTarget},
        render_graph::{Node, NodeRunError, RenderGraph, RenderGraphContext, SlotValue},
        render_phase::RenderPhase,
        renderer::RenderContext,
        RenderApp, RenderStage,
    },
    window::{CreateWindow, PresentMode, WindowId},
    winit::WinitSettings,
=======
    render::{camera::RenderTarget, render_graph::RenderGraph, RenderApp},
    window::{CreateWindow, WindowId},
>>>>>>> e6cb085b
};
use bevy_egui::{EguiContext, EguiPlugin};
use once_cell::sync::Lazy;

static SECOND_WINDOW_ID: Lazy<WindowId> = Lazy::new(WindowId::new);

struct Images {
    bevy_icon: Handle<Image>,
}

fn main() {
    let mut app = App::new();
    app.add_plugins(DefaultPlugins)
        .insert_resource(WinitSettings::desktop_app())
        .add_plugin(EguiPlugin)
        .init_resource::<SharedUiState>()
        .add_startup_system(load_assets)
        .add_startup_system(create_new_window)
        .add_system(ui_first_window)
        .add_system(ui_second_window);

    let render_app = app.sub_app_mut(RenderApp);
    let mut graph = render_app.world.get_resource_mut::<RenderGraph>().unwrap();

    bevy_egui::setup_pipeline(
        &mut graph,
        bevy_egui::RenderGraphConfig {
            window_id: *SECOND_WINDOW_ID,
            egui_pass: SECONDARY_EGUI_PASS,
        },
    );

    app.run();
}

const SECONDARY_EGUI_PASS: &str = "secondary_egui_pass";

fn create_new_window(mut create_window_events: EventWriter<CreateWindow>, mut commands: Commands) {
    // sends out a "CreateWindow" event, which will be received by the windowing backend
    create_window_events.send(CreateWindow {
        id: *SECOND_WINDOW_ID,
        descriptor: WindowDescriptor {
            width: 800.,
            height: 600.,
<<<<<<< HEAD
            present_mode: PresentMode::Mailbox,
=======
            present_mode: bevy::window::PresentMode::Fifo,
>>>>>>> e6cb085b
            title: "Second window".to_string(),
            ..Default::default()
        },
    });
    // second window camera
    commands.spawn_bundle(PerspectiveCameraBundle {
        camera: Camera {
            target: RenderTarget::Window(*SECOND_WINDOW_ID),
<<<<<<< HEAD
            name: Some(SECONDARY_CAMERA_NAME.into()),
=======
>>>>>>> e6cb085b
            ..Default::default()
        },
        transform: Transform::from_xyz(6.0, 0.0, 0.0).looking_at(Vec3::ZERO, Vec3::Y),
        ..Default::default()
    });
}

fn load_assets(mut commands: Commands, assets: Res<AssetServer>) {
    commands.insert_resource(Images {
        bevy_icon: assets.load("icon.png"),
    });
}

#[derive(Default)]
struct UiState {
    input: String,
}

#[derive(Default)]
struct SharedUiState {
    shared_input: String,
}

fn ui_first_window(
    mut egui_context: ResMut<EguiContext>,
    mut ui_state: Local<UiState>,
    mut shared_ui_state: ResMut<SharedUiState>,
    images: Res<Images>,
) {
    let bevy_texture_id = egui_context.add_image(images.bevy_icon.clone_weak());
    egui::Window::new("First Window")
        .vscroll(true)
        .show(egui_context.ctx_mut(), |ui| {
            ui.horizontal(|ui| {
                ui.label("Write something: ");
                ui.text_edit_singleline(&mut ui_state.input);
            });
            ui.horizontal(|ui| {
                ui.label("Shared input: ");
                ui.text_edit_singleline(&mut shared_ui_state.shared_input);
            });

            ui.add(egui::widgets::Image::new(bevy_texture_id, [256.0, 256.0]));
        });
}

fn ui_second_window(
    mut egui_context: ResMut<EguiContext>,
    mut ui_state: Local<UiState>,
    mut shared_ui_state: ResMut<SharedUiState>,
    images: Res<Images>,
) {
    let bevy_texture_id = egui_context.add_image(images.bevy_icon.clone_weak());
    let ctx = match egui_context.try_ctx_for_window_mut(*SECOND_WINDOW_ID) {
        Some(ctx) => ctx,
        None => return,
    };
    egui::Window::new("Second Window")
        .vscroll(true)
        .show(ctx, |ui| {
            ui.horizontal(|ui| {
                ui.label("Write something else: ");
                ui.text_edit_singleline(&mut ui_state.input);
            });
            ui.horizontal(|ui| {
                ui.label("Shared input: ");
                ui.text_edit_singleline(&mut shared_ui_state.shared_input);
            });

            ui.add(egui::widgets::Image::new(bevy_texture_id, [256.0, 256.0]));
        });
}<|MERGE_RESOLUTION|>--- conflicted
+++ resolved
@@ -1,19 +1,7 @@
 use bevy::{
     prelude::*,
-<<<<<<< HEAD
-    render::{
-        camera::{ActiveCameras, ExtractedCameraNames, RenderTarget},
-        render_graph::{Node, NodeRunError, RenderGraph, RenderGraphContext, SlotValue},
-        render_phase::RenderPhase,
-        renderer::RenderContext,
-        RenderApp, RenderStage,
-    },
-    window::{CreateWindow, PresentMode, WindowId},
-    winit::WinitSettings,
-=======
     render::{camera::RenderTarget, render_graph::RenderGraph, RenderApp},
     window::{CreateWindow, WindowId},
->>>>>>> e6cb085b
 };
 use bevy_egui::{EguiContext, EguiPlugin};
 use once_cell::sync::Lazy;
@@ -58,11 +46,7 @@
         descriptor: WindowDescriptor {
             width: 800.,
             height: 600.,
-<<<<<<< HEAD
             present_mode: PresentMode::Mailbox,
-=======
-            present_mode: bevy::window::PresentMode::Fifo,
->>>>>>> e6cb085b
             title: "Second window".to_string(),
             ..Default::default()
         },
@@ -71,10 +55,6 @@
     commands.spawn_bundle(PerspectiveCameraBundle {
         camera: Camera {
             target: RenderTarget::Window(*SECOND_WINDOW_ID),
-<<<<<<< HEAD
-            name: Some(SECONDARY_CAMERA_NAME.into()),
-=======
->>>>>>> e6cb085b
             ..Default::default()
         },
         transform: Transform::from_xyz(6.0, 0.0, 0.0).looking_at(Vec3::ZERO, Vec3::Y),
